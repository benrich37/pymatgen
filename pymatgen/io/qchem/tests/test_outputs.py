# Copyright (c) Pymatgen Development Team.
# Distributed under the terms of the MIT License.


from __future__ import annotations

import os
import unittest

from monty.serialization import dumpfn, loadfn

from pymatgen.core.structure import Molecule
from pymatgen.io.qchem.outputs import QCOutput, check_for_structure_changes
from pymatgen.util.testing import PymatgenTest

try:
    from openbabel import openbabel

    openbabel  # reference openbabel so it's not unused import
    have_babel = True
except ImportError:
    have_babel = False

<<<<<<< HEAD
__author__ = "Samuel Blau, Brandon Wood, Shyam Dwaraknath, Evan Spotte-Smith"
__copyright__ = "Copyright 2018, The Materials Project"
__version__ = "0.1"
__maintainer__ = "Samuel Blau"
__email__ = "samblau1@gmail.com"
=======
__author__ = "Samuel Blau, Brandon Wood, Shyam Dwaraknath, Evan Spotte-Smith, Ryan Kingsbury"
__copyright__ = "Copyright 2018-2022, The Materials Project"
>>>>>>> ff0f26a5

single_job_dict = loadfn(os.path.join(os.path.dirname(__file__), "single_job.json"))
multi_job_dict = loadfn(os.path.join(os.path.dirname(__file__), "multi_job.json"))

property_list = {
    "errors",
    "multiple_outputs",
    "completion",
    "unrestricted",
    "using_GEN_SCFMAN",
    "final_energy",
    "S2",
    "optimization",
    "energy_trajectory",
    "opt_constraint",
    "frequency_job",
    "charge",
    "multiplicity",
    "species",
    "initial_geometry",
    "initial_molecule",
    "SCF",
    "Mulliken",
    "optimized_geometry",
    "optimized_zmat",
    "molecule_from_optimized_geometry",
    "last_geometry",
    "molecule_from_last_geometry",
    "geometries",
    "gradients",
    "frequency_mode_vectors",
    "walltime",
    "cputime",
    "point_group",
    "frequencies",
    "IR_intens",
    "IR_active",
    "g_electrostatic",
    "g_cavitation",
    "g_dispersion",
    "g_repulsion",
    "total_contribution_pcm",
    "ZPE",
    "trans_enthalpy",
    "vib_enthalpy",
    "rot_enthalpy",
    "gas_constant",
    "trans_entropy",
    "vib_entropy",
    "rot_entropy",
    "total_entropy",
    "total_enthalpy",
    "warnings",
    "SCF_energy_in_the_final_basis_set",
    "Total_energy_in_the_final_basis_set",
    "solvent_method",
    "solvent_data",
    "using_dft_d3",
    "single_point_job",
    "force_job",
    "pcm_gradients",
    "CDS_gradients",
    "RESP",
    "trans_dip",
    "transition_state",
    "scan_job",
    "optimized_geometries",
    "molecules_from_optimized_geometries",
    "scan_energies",
    "scan_constraint_sets",
    "hf_scf_energy",
    "mp2_energy",
    "ccsd_correlation_energy",
    "ccsd_total_energy",
    "ccsd(t)_correlation_energy",
    "ccsd(t)_total_energy",
<<<<<<< HEAD
    "norm_of_stepsize",
    "version",
    "dipoles",
    "gap_info",

=======
    "alpha_fock_matrix",
    "beta_fock_matrix",
    "alpha_eigenvalues",
    "beta_eigenvalues",
    "alpha_coeff_matrix",
    "beta_coeff_matrix",
    "final_soln_phase_e",
    "solute_internal_e",
    "total_solvation_free_e",
    "change_solute_internal_e",
    "reaction_field_free_e",
    "isosvp_dielectric",
    "dispersion_e",
    "exchange_e",
    "min_neg_field_e",
    "max_pos_field_e",
>>>>>>> ff0f26a5
}

if have_babel:
    property_list.add("structure_change")

single_job_out_names = {
    "unable_to_determine_lambda_in_geom_opt.qcout",
    "thiophene_wfs_5_carboxyl.qcout",
    "hf.qcout",
    "hf_opt_failed.qcout",
    "no_reading.qcout",
    "exit_code_134.qcout",
    "negative_eigen.qcout",
    "insufficient_memory.qcout",
    "freq_seg_too_small.qcout",
    "crowd_gradient_number.qcout",
    "quinoxaline_anion.qcout",
    "tfsi_nbo.qcout",
    "crowd_nbo_charges.qcout",
    "h2o_aimd.qcout",
    "quinoxaline_anion.qcout",
    "crowd_gradient_number.qcout",
    "bsse.qcout",
    "thiophene_wfs_5_carboxyl.qcout",
    "time_nan_values.qcout",
    "pt_dft_180.0.qcout",
    "qchem_energies/hf-rimp2.qcout",
    "qchem_energies/hf_b3lyp.qcout",
    "qchem_energies/hf_ccsd(t).qcout",
    "qchem_energies/hf_cosmo.qcout",
    "qchem_energies/hf_hf.qcout",
    "qchem_energies/hf_lxygjos.qcout",
    "qchem_energies/hf_mosmp2.qcout",
    "qchem_energies/hf_mp2.qcout",
    "qchem_energies/hf_qcisd(t).qcout",
    "qchem_energies/hf_riccsd(t).qcout",
    "qchem_energies/hf_tpssh.qcout",
    "qchem_energies/hf_xyg3.qcout",
    "qchem_energies/hf_xygjos.qcout",
    "qchem_energies/hf_wb97xd_gen_scfman.qcout",
    "new_qchem_files/pt_n2_n_wb_180.0.qcout",
    "new_qchem_files/pt_n2_trip_wb_90.0.qcout",
    "new_qchem_files/pt_n2_gs_rimp2_pvqz_90.0.qcout",
    "new_qchem_files/VC_solv_eps10.2.qcout",
    "crazy_scf_values.qcout",
    "new_qchem_files/N2.qcout",
    "new_qchem_files/julian.qcout.gz",
    "new_qchem_files/Frequency_no_equal.qout",
    "new_qchem_files/gdm.qout",
    "new_qchem_files/DinfH.qout",
    "new_qchem_files/mpi_error.qout",
    "new_qchem_files/molecule_read_error.qout",
    "new_qchem_files/basis_not_supported.qout",
    "new_qchem_files/lebdevpts.qout",
    "new_qchem_files/Optimization_no_equal.qout",
    "new_qchem_files/2068.qout",
    "new_qchem_files/2620.qout",
    "new_qchem_files/1746.qout",
    "new_qchem_files/1570.qout",
    "new_qchem_files/1570_2.qout",
    "new_qchem_files/single_point.qout",
    "new_qchem_files/roothaan_diis_gdm.qout",
    "new_qchem_files/pes_scan_single_variable.qout",
    "new_qchem_files/pes_scan_double_variable.qout",
    "new_qchem_files/ts.out",
    "new_qchem_files/ccsd.qout",
    "new_qchem_files/ccsdt.qout",
<<<<<<< HEAD
    "new_qchem_files/custom_gdm_gdmqls_opt.qout",
    "new_qchem_files/unable.qout",
    "new_qchem_files/unexpected_ts.out",
    "new_qchem_files/svd_failed.qout",
    "new_qchem_files/v6_old_driver.out",
    "new_qchem_files/3C.qout",
    "new_qchem_files/gap.qout",
    "new_qchem_files/hyper.qout",
    "new_qchem_files/os_gap.qout",
=======
    "extra_scf_print.qcout",
    "new_qchem_files/cmirs_benzene_single.qcout",
    "new_qchem_files/cmirs_dielst10_single.qcout",
    "new_qchem_files/cmirs_water_single.qcout",
    "new_qchem_files/isosvp_water_single.qcout",
    "new_qchem_files/isosvp_dielst10_single.qcout",
>>>>>>> ff0f26a5
}

multi_job_out_names = {
    "not_enough_total_memory.qcout",
    "new_qchem_files/VC_solv_eps10.qcout",
    "new_qchem_files/MECLi_solv_eps10.qcout",
    "pcm_solvent_deprecated.qcout",
    "qchem43_batch_job.qcout",
    "ferrocenium_1pos.qcout",
    "CdBr2.qcout",
    "killed.qcout",
    "aux_mpi_time_mol.qcout",
    "new_qchem_files/VCLi_solv_eps10.qcout",
    "new_qchem_files/cmirs_benzene.qcout",
    "new_qchem_files/cmirs_dielst10.qcout",
    "new_qchem_files/isosvp_water.qcout",
    "new_qchem_files/isosvp_dielst10.qcout",
}


class TestQCOutput(PymatgenTest):
    @staticmethod
    def generate_single_job_dict():
        """
        Used to generate test dictionary for single jobs.
        """
        single_job_dict = {}
        for file in single_job_out_names:
            single_job_dict[file] = QCOutput(os.path.join(PymatgenTest.TEST_FILES_DIR, "molecules", file)).data
        dumpfn(single_job_dict, "single_job.json")

    @staticmethod
    def generate_multi_job_dict():
        """
        Used to generate test dictionary for multiple jobs.
        """
        multi_job_dict = {}
        for file in multi_job_out_names:
            outputs = QCOutput.multiple_outputs_from_file(
                QCOutput, os.path.join(PymatgenTest.TEST_FILES_DIR, "molecules", file), keep_sub_files=False
            )
            data = []
            for sub_output in outputs:
                data.append(sub_output.data)
            multi_job_dict[file] = data
        dumpfn(multi_job_dict, "multi_job.json")

    def _test_property(self, key, single_outs, multi_outs):
        for name, outdata in single_outs.items():
            try:
                self.assertEqual(outdata.get(key), single_job_dict[name].get(key))
            except ValueError:
                try:
                    self.assertArrayEqual(outdata.get(key), single_job_dict[name].get(key))
                except AssertionError:
                    raise RuntimeError("Issue with file: " + name + " Exiting...")
            except AssertionError:
                raise RuntimeError("Issue with file: " + name + " Exiting...")
        for name, outputs in multi_outs.items():
            for ii, sub_output in enumerate(outputs):
                try:
                    self.assertEqual(sub_output.data.get(key), multi_job_dict[name][ii].get(key))
                except ValueError:
                    self.assertArrayEqual(sub_output.data.get(key), multi_job_dict[name][ii].get(key))

    @unittest.skipIf(not have_babel, "OpenBabel not installed.")
    def test_all(self):
        self.maxDiff = None
        single_outs = {}
        for file in single_job_out_names:
            single_outs[file] = QCOutput(os.path.join(PymatgenTest.TEST_FILES_DIR, "molecules", file)).data

        multi_outs = {}
        for file in multi_job_out_names:
            multi_outs[file] = QCOutput.multiple_outputs_from_file(
                QCOutput, os.path.join(PymatgenTest.TEST_FILES_DIR, "molecules", file), keep_sub_files=False
            )

        for key in property_list:
            print("Testing ", key)
            self._test_property(key, single_outs, multi_outs)

    @unittest.skipIf((not have_babel), "OpenBabel not installed.")
    def test_structural_change(self):

        t1 = Molecule.from_file(os.path.join(PymatgenTest.TEST_FILES_DIR, "molecules", "structural_change", "t1.xyz"))
        t2 = Molecule.from_file(os.path.join(PymatgenTest.TEST_FILES_DIR, "molecules", "structural_change", "t2.xyz"))
        t3 = Molecule.from_file(os.path.join(PymatgenTest.TEST_FILES_DIR, "molecules", "structural_change", "t3.xyz"))

        thio_1 = Molecule.from_file(
            os.path.join(PymatgenTest.TEST_FILES_DIR, "molecules", "structural_change", "thiophene1.xyz")
        )
        thio_2 = Molecule.from_file(
            os.path.join(PymatgenTest.TEST_FILES_DIR, "molecules", "structural_change", "thiophene2.xyz")
        )

        frag_1 = Molecule.from_file(
            os.path.join(
                PymatgenTest.TEST_FILES_DIR, "molecules", "new_qchem_files", "test_structure_change", "frag_1.xyz"
            )
        )
        frag_2 = Molecule.from_file(
            os.path.join(
                PymatgenTest.TEST_FILES_DIR, "molecules", "new_qchem_files", "test_structure_change", "frag_2.xyz"
            )
        )

        self.assertEqual(check_for_structure_changes(t1, t1), "no_change")
        self.assertEqual(check_for_structure_changes(t2, t3), "no_change")
        self.assertEqual(check_for_structure_changes(t1, t2), "fewer_bonds")
        self.assertEqual(check_for_structure_changes(t2, t1), "more_bonds")

        self.assertEqual(check_for_structure_changes(thio_1, thio_2), "unconnected_fragments")

        self.assertEqual(check_for_structure_changes(frag_1, frag_2), "bond_change")

    def test_NBO_parsing(self):
        data = QCOutput(os.path.join(PymatgenTest.TEST_FILES_DIR, "molecules", "new_qchem_files", "nbo.qout")).data
        self.assertEqual(len(data["nbo_data"]["natural_populations"]), 3)
        self.assertEqual(len(data["nbo_data"]["hybridization_character"]), 6)
        self.assertEqual(len(data["nbo_data"]["perturbation_energy"]), 2)
        self.assertEqual(data["nbo_data"]["natural_populations"][0]["Density"][5], -0.08624)
        self.assertEqual(data["nbo_data"]["hybridization_character"][4]["atom 2 pol coeff"][35], "-0.7059")
        next_to_last = list(data["nbo_data"]["perturbation_energy"][-1]["fock matrix element"])[-2]
        self.assertEqual(data["nbo_data"]["perturbation_energy"][-1]["fock matrix element"][next_to_last], 0.071)
        self.assertEqual(data["nbo_data"]["perturbation_energy"][0]["acceptor type"][0], "RY*")

    def test_NBO7_parsing(self):
        data = QCOutput(os.path.join(PymatgenTest.TEST_FILES_DIR, "molecules", "new_qchem_files", "nbo7_1.qout")).data
        self.assertEqual(data["nbo_data"]["perturbation_energy"][0]["perturbation energy"][9], 15.73)
        self.assertEqual(len(data["nbo_data"]["perturbation_energy"][0]["donor bond index"]), 84)
        self.assertEqual(len(data["nbo_data"]["perturbation_energy"][1]["donor bond index"]), 29)

        data = QCOutput(os.path.join(PymatgenTest.TEST_FILES_DIR, "molecules", "new_qchem_files", "nbo7_2.qout")).data
        self.assertEqual(data["nbo_data"]["perturbation_energy"][0]["perturbation energy"][13], 32.93)
        self.assertEqual(data["nbo_data"]["perturbation_energy"][0]["acceptor type"][13], "LV")
        self.assertEqual(data["nbo_data"]["perturbation_energy"][0]["acceptor type"][12], "RY")
        self.assertEqual(data["nbo_data"]["perturbation_energy"][0]["acceptor atom 1 symbol"][12], "Mg")

        data = QCOutput(os.path.join(PymatgenTest.TEST_FILES_DIR, "molecules", "new_qchem_files", "nbo7_3.qout")).data
        self.assertEqual(data["nbo_data"]["perturbation_energy"][0]["perturbation energy"][13], 34.54)
        self.assertEqual(data["nbo_data"]["perturbation_energy"][0]["acceptor type"][13], "BD*")
        self.assertEqual(data["nbo_data"]["perturbation_energy"][0]["acceptor atom 1 symbol"][13], "B")
        self.assertEqual(data["nbo_data"]["perturbation_energy"][0]["acceptor atom 2 symbol"][13], "Mg")
        self.assertEqual(data["nbo_data"]["perturbation_energy"][0]["acceptor atom 2 number"][13], 3)

    def test_NBO5_vs_NBO7_hybridization_character(self):
        data5 = QCOutput(os.path.join(PymatgenTest.TEST_FILES_DIR, "molecules", "new_qchem_files", "nbo5_1.qout")).data
        data7 = QCOutput(os.path.join(PymatgenTest.TEST_FILES_DIR, "molecules", "new_qchem_files", "nbo7_1.qout")).data
        self.assertEqual(
            len(data5["nbo_data"]["hybridization_character"]), len(data7["nbo_data"]["hybridization_character"])
        )
        self.assertEqual(
            data5["nbo_data"]["hybridization_character"][4]["atom 2 pol coeff"][9],
            data7["nbo_data"]["hybridization_character"][4]["atom 2 pol coeff"][9],
        )
        self.assertEqual(
            data5["nbo_data"]["hybridization_character"][0]["s"][0],
            data7["nbo_data"]["hybridization_character"][0]["s"][0],
        )
        self.assertEqual(data5["nbo_data"]["hybridization_character"][1]["bond index"][7], "149")
        self.assertEqual(data7["nbo_data"]["hybridization_character"][1]["bond index"][7], "21")

    def test_NBO7_infinite_e2pert(self):
        data = QCOutput(os.path.join(PymatgenTest.TEST_FILES_DIR, "molecules", "new_qchem_files", "nbo7_inf.qout")).data
        self.assertEqual(data["nbo_data"]["perturbation_energy"][0]["perturbation energy"][0], float("inf"))

<<<<<<< HEAD
    def test_NBO_hyperbonds(self):
        data = QCOutput(os.path.join(PymatgenTest.TEST_FILES_DIR, "molecules", "new_qchem_files", "hyper.qout")).data
        self.assertEqual(len(data["nbo_data"]["hyperbonds"][0]["hyperbond index"].keys()),2)
        self.assertEqual(data["nbo_data"]["hyperbonds"][0]["BD(A-B)"][1],106)
        self.assertEqual(data["nbo_data"]["hyperbonds"][0]["bond atom 2 symbol"][0],"C")
        self.assertEqual(data["nbo_data"]["hyperbonds"][0]["occ"][1],3.0802)

    def test_NBO_3C(self):
        data = QCOutput(os.path.join(PymatgenTest.TEST_FILES_DIR, "molecules", "new_qchem_files", "3C.qout")).data
        self.assertEqual(len(data["nbo_data"]["hybridization_character"]),3)
        self.assertEqual(data["nbo_data"]["hybridization_character"][2]["type"][0], "3C")
        self.assertEqual(data["nbo_data"]["hybridization_character"][2]["type"][10], "3Cn")
        self.assertEqual(data["nbo_data"]["hybridization_character"][2]["type"][20], "3C*")
        self.assertEqual(data["nbo_data"]["hybridization_character"][2]["atom 3 pol coeff"][15], "0.3643")
        self.assertEqual(data["nbo_data"]["hybridization_character"][2]["atom 3 polarization"][8], "56.72")
        self.assertEqual(data["nbo_data"]["hybridization_character"][2]["atom 3 symbol"][3], "B")
        self.assertEqual(data["nbo_data"]["perturbation_energy"][0]["donor atom 2 symbol"][2125], "B12")
        self.assertEqual(data["nbo_data"]["perturbation_energy"][0]["donor atom 2 number"][2592], 36)
        self.assertEqual(data["nbo_data"]["perturbation_energy"][0]["donor atom 2 number"][2593], "info_is_from_3C")
        self.assertEqual(data["nbo_data"]["perturbation_energy"][0]["acceptor type"][723], "3C*")
        self.assertEqual(data["nbo_data"]["perturbation_energy"][0]["perturbation energy"][3209], 3.94)
=======
    def test_isosvp_water(self):
        data = QCOutput(
            os.path.join(PymatgenTest.TEST_FILES_DIR, "molecules", "new_qchem_files", "isosvp_water_single.qcout")
        ).data
        self.assertEqual(data["solvent_method"], "ISOSVP")

        # ISOSVP parameters
        self.assertEqual(data["solvent_data"]["isosvp"]["isosvp_dielectric"], 78.39)
        self.assertEqual(data["solvent_data"]["isosvp"]["final_soln_phase_e"], -40.4850599393)
        self.assertEqual(data["solvent_data"]["isosvp"]["solute_internal_e"], -40.4846329762)
        self.assertEqual(data["solvent_data"]["isosvp"]["change_solute_internal_e"], 0.0000121967)
        self.assertEqual(data["solvent_data"]["isosvp"]["reaction_field_free_e"], -0.0004269631)
        self.assertEqual(data["solvent_data"]["isosvp"]["total_solvation_free_e"], -0.0004147664)

        # CMIRS parameters
        self.assertEqual(data["solvent_data"]["cmirs"]["CMIRS_enabled"], False)

    def test_isosvp_dielst10(self):
        data = QCOutput(
            os.path.join(PymatgenTest.TEST_FILES_DIR, "molecules", "new_qchem_files", "isosvp_dielst10_single.qcout")
        ).data
        self.assertEqual(data["solvent_method"], "ISOSVP")

        # ISOSVP parameters
        self.assertEqual(data["solvent_data"]["isosvp"]["isosvp_dielectric"], 10)
        self.assertEqual(data["solvent_data"]["isosvp"]["final_soln_phase_e"], -40.4850012952)
        self.assertEqual(data["solvent_data"]["isosvp"]["solute_internal_e"], -40.4846362547)
        self.assertEqual(data["solvent_data"]["isosvp"]["change_solute_internal_e"], 0.0000089182)
        self.assertEqual(data["solvent_data"]["isosvp"]["reaction_field_free_e"], -0.0003650405)
        self.assertEqual(data["solvent_data"]["isosvp"]["total_solvation_free_e"], -0.0003561223)

        # CMIRS parameters
        self.assertEqual(data["solvent_data"]["cmirs"]["CMIRS_enabled"], False)

    def test_cmirs_benzene(self):
        data = QCOutput(
            os.path.join(PymatgenTest.TEST_FILES_DIR, "molecules", "new_qchem_files", "cmirs_benzene_single.qcout")
        ).data
        self.assertEqual(data["solvent_method"], "ISOSVP")
        self.assertEqual(data["solvent_data"]["isosvp"]["isosvp_dielectric"], 2.28)
        self.assertEqual(data["solvent_data"]["cmirs"]["CMIRS_enabled"], True)
        self.assertEqual(data["solvent_data"]["cmirs"]["dispersion_e"], 0.6955542829)
        self.assertEqual(data["solvent_data"]["cmirs"]["exchange_e"], 0.2654553686)
        self.assertEqual(data["solvent_data"]["cmirs"]["min_neg_field_e"], 0.0006019665)
        self.assertEqual(data["solvent_data"]["cmirs"]["max_pos_field_e"], 0.0178177740)

    def test_cmirs_dielst10(self):
        data = QCOutput(
            os.path.join(PymatgenTest.TEST_FILES_DIR, "molecules", "new_qchem_files", "cmirs_dielst10_single.qcout")
        ).data
        self.assertEqual(data["solvent_method"], "ISOSVP")
        self.assertEqual(data["solvent_data"]["isosvp"]["isosvp_dielectric"], 10)
        self.assertEqual(data["solvent_data"]["cmirs"]["CMIRS_enabled"], True)
        self.assertEqual(data["solvent_data"]["cmirs"]["dispersion_e"], 0.6955550107)
        self.assertEqual(data["solvent_data"]["cmirs"]["exchange_e"], 0.2652679507)
        self.assertEqual(data["solvent_data"]["cmirs"]["min_neg_field_e"], 0.0005235850)
        self.assertEqual(data["solvent_data"]["cmirs"]["max_pos_field_e"], 0.0179866718)

    def test_cmirs_water(self):
        data = QCOutput(
            os.path.join(PymatgenTest.TEST_FILES_DIR, "molecules", "new_qchem_files", "cmirs_water_single.qcout")
        ).data
        self.assertEqual(data["solvent_method"], "ISOSVP")

        # ISOSVP parameters
        self.assertEqual(data["solvent_data"]["isosvp"]["isosvp_dielectric"], 78.39)
        self.assertEqual(data["solvent_data"]["isosvp"]["final_soln_phase_e"], -40.4752415075)
        self.assertEqual(data["solvent_data"]["isosvp"]["solute_internal_e"], -40.4748535587)
        self.assertEqual(data["solvent_data"]["isosvp"]["change_solute_internal_e"], 0.0000122982)
        self.assertEqual(data["solvent_data"]["isosvp"]["reaction_field_free_e"], -0.0003879488)
        self.assertEqual(data["solvent_data"]["isosvp"]["total_solvation_free_e"], 0.0037602703)

        # CMIRS parameters
        self.assertEqual(data["solvent_data"]["cmirs"]["CMIRS_enabled"], True)
        self.assertEqual(data["solvent_data"]["cmirs"]["dispersion_e"], 0.6722278965)
        self.assertEqual(data["solvent_data"]["cmirs"]["exchange_e"], 0.2652032616)
        self.assertEqual(data["solvent_data"]["cmirs"]["min_neg_field_e"], 0.0004967767)
        self.assertEqual(data["solvent_data"]["cmirs"]["max_pos_field_e"], 0.0180445935)

>>>>>>> ff0f26a5

if __name__ == "__main__":
    unittest.main()<|MERGE_RESOLUTION|>--- conflicted
+++ resolved
@@ -21,16 +21,11 @@
 except ImportError:
     have_babel = False
 
-<<<<<<< HEAD
-__author__ = "Samuel Blau, Brandon Wood, Shyam Dwaraknath, Evan Spotte-Smith"
-__copyright__ = "Copyright 2018, The Materials Project"
+__author__ = "Samuel Blau, Brandon Wood, Shyam Dwaraknath, Evan Spotte-Smith, Ryan Kingsbury"
+__copyright__ = "Copyright 2018-2022, The Materials Project"
 __version__ = "0.1"
 __maintainer__ = "Samuel Blau"
 __email__ = "samblau1@gmail.com"
-=======
-__author__ = "Samuel Blau, Brandon Wood, Shyam Dwaraknath, Evan Spotte-Smith, Ryan Kingsbury"
-__copyright__ = "Copyright 2018-2022, The Materials Project"
->>>>>>> ff0f26a5
 
 single_job_dict = loadfn(os.path.join(os.path.dirname(__file__), "single_job.json"))
 multi_job_dict = loadfn(os.path.join(os.path.dirname(__file__), "multi_job.json"))
@@ -107,13 +102,6 @@
     "ccsd_total_energy",
     "ccsd(t)_correlation_energy",
     "ccsd(t)_total_energy",
-<<<<<<< HEAD
-    "norm_of_stepsize",
-    "version",
-    "dipoles",
-    "gap_info",
-
-=======
     "alpha_fock_matrix",
     "beta_fock_matrix",
     "alpha_eigenvalues",
@@ -130,7 +118,10 @@
     "exchange_e",
     "min_neg_field_e",
     "max_pos_field_e",
->>>>>>> ff0f26a5
+    "norm_of_stepsize",
+    "version",
+    "dipoles",
+    "gap_info",
 }
 
 if have_babel:
@@ -198,24 +189,21 @@
     "new_qchem_files/ts.out",
     "new_qchem_files/ccsd.qout",
     "new_qchem_files/ccsdt.qout",
-<<<<<<< HEAD
-    "new_qchem_files/custom_gdm_gdmqls_opt.qout",
-    "new_qchem_files/unable.qout",
-    "new_qchem_files/unexpected_ts.out",
-    "new_qchem_files/svd_failed.qout",
-    "new_qchem_files/v6_old_driver.out",
-    "new_qchem_files/3C.qout",
-    "new_qchem_files/gap.qout",
-    "new_qchem_files/hyper.qout",
-    "new_qchem_files/os_gap.qout",
-=======
     "extra_scf_print.qcout",
     "new_qchem_files/cmirs_benzene_single.qcout",
     "new_qchem_files/cmirs_dielst10_single.qcout",
     "new_qchem_files/cmirs_water_single.qcout",
     "new_qchem_files/isosvp_water_single.qcout",
     "new_qchem_files/isosvp_dielst10_single.qcout",
->>>>>>> ff0f26a5
+    "new_qchem_files/custom_gdm_gdmqls_opt.qout",
+    "new_qchem_files/unable.qout",
+    "new_qchem_files/unexpected_ts.out",
+    "new_qchem_files/svd_failed.qout",
+    "new_qchem_files/v6_old_driver.out",
+    "new_qchem_files/gap.qout",
+    "new_qchem_files/3C.qout",
+    "new_qchem_files/hyper.qout",
+    "new_qchem_files/os_gap.qout",
 }
 
 multi_job_out_names = {
@@ -383,29 +371,6 @@
         data = QCOutput(os.path.join(PymatgenTest.TEST_FILES_DIR, "molecules", "new_qchem_files", "nbo7_inf.qout")).data
         self.assertEqual(data["nbo_data"]["perturbation_energy"][0]["perturbation energy"][0], float("inf"))
 
-<<<<<<< HEAD
-    def test_NBO_hyperbonds(self):
-        data = QCOutput(os.path.join(PymatgenTest.TEST_FILES_DIR, "molecules", "new_qchem_files", "hyper.qout")).data
-        self.assertEqual(len(data["nbo_data"]["hyperbonds"][0]["hyperbond index"].keys()),2)
-        self.assertEqual(data["nbo_data"]["hyperbonds"][0]["BD(A-B)"][1],106)
-        self.assertEqual(data["nbo_data"]["hyperbonds"][0]["bond atom 2 symbol"][0],"C")
-        self.assertEqual(data["nbo_data"]["hyperbonds"][0]["occ"][1],3.0802)
-
-    def test_NBO_3C(self):
-        data = QCOutput(os.path.join(PymatgenTest.TEST_FILES_DIR, "molecules", "new_qchem_files", "3C.qout")).data
-        self.assertEqual(len(data["nbo_data"]["hybridization_character"]),3)
-        self.assertEqual(data["nbo_data"]["hybridization_character"][2]["type"][0], "3C")
-        self.assertEqual(data["nbo_data"]["hybridization_character"][2]["type"][10], "3Cn")
-        self.assertEqual(data["nbo_data"]["hybridization_character"][2]["type"][20], "3C*")
-        self.assertEqual(data["nbo_data"]["hybridization_character"][2]["atom 3 pol coeff"][15], "0.3643")
-        self.assertEqual(data["nbo_data"]["hybridization_character"][2]["atom 3 polarization"][8], "56.72")
-        self.assertEqual(data["nbo_data"]["hybridization_character"][2]["atom 3 symbol"][3], "B")
-        self.assertEqual(data["nbo_data"]["perturbation_energy"][0]["donor atom 2 symbol"][2125], "B12")
-        self.assertEqual(data["nbo_data"]["perturbation_energy"][0]["donor atom 2 number"][2592], 36)
-        self.assertEqual(data["nbo_data"]["perturbation_energy"][0]["donor atom 2 number"][2593], "info_is_from_3C")
-        self.assertEqual(data["nbo_data"]["perturbation_energy"][0]["acceptor type"][723], "3C*")
-        self.assertEqual(data["nbo_data"]["perturbation_energy"][0]["perturbation energy"][3209], 3.94)
-=======
     def test_isosvp_water(self):
         data = QCOutput(
             os.path.join(PymatgenTest.TEST_FILES_DIR, "molecules", "new_qchem_files", "isosvp_water_single.qcout")
@@ -485,7 +450,27 @@
         self.assertEqual(data["solvent_data"]["cmirs"]["min_neg_field_e"], 0.0004967767)
         self.assertEqual(data["solvent_data"]["cmirs"]["max_pos_field_e"], 0.0180445935)
 
->>>>>>> ff0f26a5
+    def test_NBO_hyperbonds(self):
+        self.assertEqual(len(data["nbo_data"]["hyperbonds"][0]["hyperbond index"].keys()),2)
+        data = QCOutput(os.path.join(PymatgenTest.TEST_FILES_DIR, "molecules", "new_qchem_files", "hyper.qout")).data
+        self.assertEqual(data["nbo_data"]["hyperbonds"][0]["BD(A-B)"][1],106)
+        self.assertEqual(data["nbo_data"]["hyperbonds"][0]["bond atom 2 symbol"][0],"C")
+        self.assertEqual(data["nbo_data"]["hyperbonds"][0]["occ"][1],3.0802)
+
+    def test_NBO_3C(self):
+        data = QCOutput(os.path.join(PymatgenTest.TEST_FILES_DIR, "molecules", "new_qchem_files", "3C.qout")).data
+        self.assertEqual(len(data["nbo_data"]["hybridization_character"]),3)
+        self.assertEqual(data["nbo_data"]["hybridization_character"][2]["type"][0], "3C")
+        self.assertEqual(data["nbo_data"]["hybridization_character"][2]["type"][10], "3Cn")
+        self.assertEqual(data["nbo_data"]["hybridization_character"][2]["type"][20], "3C*")
+        self.assertEqual(data["nbo_data"]["hybridization_character"][2]["atom 3 pol coeff"][15], "0.3643")
+        self.assertEqual(data["nbo_data"]["hybridization_character"][2]["atom 3 polarization"][8], "56.72")
+        self.assertEqual(data["nbo_data"]["hybridization_character"][2]["atom 3 symbol"][3], "B")
+        self.assertEqual(data["nbo_data"]["perturbation_energy"][0]["donor atom 2 number"][2592], 36)
+        self.assertEqual(data["nbo_data"]["perturbation_energy"][0]["donor atom 2 symbol"][2125], "B12")
+        self.assertEqual(data["nbo_data"]["perturbation_energy"][0]["donor atom 2 number"][2593], "info_is_from_3C")
+        self.assertEqual(data["nbo_data"]["perturbation_energy"][0]["acceptor type"][723], "3C*")
+        self.assertEqual(data["nbo_data"]["perturbation_energy"][0]["perturbation energy"][3209], 3.94)
 
 if __name__ == "__main__":
     unittest.main()