# coding: utf-8
# Copyright (c) Pymatgen Development Team.
# Distributed under the terms of the MIT License.

"""
Classes for reading/manipulating/writing QChem input files.
"""
import logging
<<<<<<< HEAD
from typing import Union, Dict, List, Optional, Tuple
from typing_extensions import Literal
=======
import sys
from typing import Union, Dict, List, Optional
>>>>>>> 41d82c49

from monty.io import zopen
from monty.json import MSONable

from pymatgen.core import Molecule

from .utils import lower_and_check_unique, read_pattern, read_table_pattern

if sys.version_info >= (3, 8):
    from typing import Literal
else:
    from typing_extensions import Literal

__author__ = "Brandon Wood, Samuel Blau, Shyam Dwaraknath, Julian Self, Evan Spotte-Smith"
__copyright__ = "Copyright 2018, The Materials Project"
__version__ = "0.1"
__email__ = "b.wood@berkeley.edu"
__credits__ = "Xiaohui Qu"

logger = logging.getLogger(__name__)


class QCInput(MSONable):
    """
    An object representing a QChem input file. QCInput attributes represent different sections of a QChem input file.
    To add a new section one needs to modify __init__, __str__, from_sting and add staticmethods
    to read and write the new section i.e. section_template and read_section. By design, there is very little (or no)
    checking that input parameters conform to the appropriate QChem format, this responsible lands on the user or a
    separate error handling software.
    """

    def __init__(
        self,
        molecule: Union[Molecule, Literal["read"]],
        rem: Dict,
        opt: Optional[Dict[str, List]] = None,
        pcm: Optional[Dict] = None,
        solvent: Optional[Dict] = None,
        smx: Optional[Dict] = None,
        scan: Optional[Dict[str, List]] = None,
        van_der_waals: Optional[Dict[str, float]] = None,
        vdw_mode: str = "atomic",
        plots: Optional[Dict] = None,
    ):
        """
        Args:
            molecule (pymatgen Molecule object or "read"):
                Input molecule. molecule can be set as either a pymatgen Molecule object or as the str "read".
                "read" can be used in multi_job QChem input files where the molecule is read in from the
                previous calculation.
            rem (dict):
                A dictionary of all the input parameters for the rem section of QChem input file.
                Ex. rem = {'method': 'rimp2', 'basis': '6-31*G++' ... }
            opt (dict of lists):
                A dictionary of opt sections, where each opt section is a key and the corresponding
                values are a list of strings. Stings must be formatted as instructed by the QChem manual.
                The different opt sections are: CONSTRAINT, FIXED, DUMMY, and CONNECT
                Ex. opt = {"CONSTRAINT": ["tors 2 3 4 5 25.0", "tors 2 5 7 9 80.0"], "FIXED": ["2 XY"]}
            pcm (dict):
                A dictionary of the PCM section, defining behavior for use of the polarizable continuum model.
                Ex: pcm = {"theory": "cpcm", "hpoints": 194}
            solvent (dict):
                A dictionary defining the solvent parameters used with PCM.
                Ex: solvent = {"dielectric": 78.39, "temperature": 298.15}
            smx (dict):
                A dictionary defining solvent parameters used with the SMD method, a solvent method that adds
                short-range terms to PCM.
                Ex: smx = {"solvent": "water"}
            scan (dict of lists):
                A dictionary of scan variables. Because two constraints of the same type are allowed (for instance, two
                torsions or two bond stretches), each TYPE of variable (stre, bend, tors) should be its own key in the
                dict, rather than each variable. Note that the total number of variable (sum of lengths of all lists)
                CANNOT be
                more than two.
                Ex. scan = {"stre": ["3 6 1.5 1.9 0.1"], "tors": ["1 2 3 4 -180 180 15"]}
            van_der_waals (dict):
                A dictionary of custom van der Waals radii to be used when construcing cavities for the PCM
                model or when computing, e.g. Mulliken charges. They keys are strs whose meaning depends on
                the value of vdw_mode, and the values are the custom radii in angstroms.
            vdw_mode (str): Method of specifying custom van der Waals radii - 'atomic' or 'sequential'.
                In 'atomic' mode (default), dict keys represent the atomic number associated with each
                radius (e.g., 12 = carbon). In 'sequential' mode, dict keys represent the sequential
                position of a single specific atom in the input structure.

        """
        self.molecule = molecule
        self.rem = lower_and_check_unique(rem)
        self.opt = opt
        self.pcm = lower_and_check_unique(pcm)
        self.solvent = lower_and_check_unique(solvent)
        self.smx = lower_and_check_unique(smx)
        self.scan = lower_and_check_unique(scan)
        self.van_der_waals = lower_and_check_unique(van_der_waals)
        self.vdw_mode = vdw_mode
        self.plots = lower_and_check_unique(plots)

        # Make sure rem is valid:
        #   - Has a basis
        #   - Has a method or DFT exchange functional
        #   - Has a valid job_type or jobtype

        valid_job_types = [
            "opt",
            "optimization",
            "sp",
            "freq",
            "frequency",
            "force",
            "nmr",
            "ts",
            "pes_scan",
        ]

        if "basis" not in self.rem:
            raise ValueError("The rem dictionary must contain a 'basis' entry")
        if "method" not in self.rem:
            if "exchange" not in self.rem:
                raise ValueError("The rem dictionary must contain either a 'method' entry or an 'exchange' entry")
        if "job_type" not in self.rem:
            raise ValueError("The rem dictionary must contain a 'job_type' entry")
        if self.rem.get("job_type").lower() not in valid_job_types:
            raise ValueError("The rem dictionary must contain a valid 'job_type' entry")

        # Still to do:
        #   - Check that the method or functional is valid
        #   - Check that basis is valid
        #   - Check that basis is defined for all species in the molecule
        #   - Validity checks specific to job type?
        #   - Check OPT and PCM sections?

    def __str__(self):
        combined_list = []
        # molecule section
        combined_list.append(self.molecule_template(self.molecule))
        combined_list.append("")
        # rem section
        combined_list.append(self.rem_template(self.rem))
        combined_list.append("")
        # opt section
        if self.opt:
            combined_list.append(self.opt_template(self.opt))
            combined_list.append("")
        # pcm section
        if self.pcm:
            combined_list.append(self.pcm_template(self.pcm))
            combined_list.append("")
        # solvent section
        if self.solvent:
            combined_list.append(self.solvent_template(self.solvent))
            combined_list.append("")
        if self.smx:
            combined_list.append(self.smx_template(self.smx))
            combined_list.append("")
        # section for pes_scan
        if self.scan:
            combined_list.append(self.scan_template(self.scan))
            combined_list.append("")
        # section for van_der_waals radii
        if self.van_der_waals:
            combined_list.append(self.van_der_waals_template(self.van_der_waals, self.vdw_mode))
            combined_list.append("")
        # plots section
        if self.plots:
            combined_list.append(self.plots_template(self.plots))
            combined_list.append("")
        return "\n".join(combined_list)

    @staticmethod
    def multi_job_string(job_list: List["QCInput"]) -> str:
        """
        Args:
            job_list (): List of jobs

        Returns:
            (str) String representation of multi job input file.
        """
        multi_job_string = str()
        for i, job_i in enumerate(job_list):
            if i < len(job_list) - 1:
                multi_job_string += job_i.__str__() + "\n@@@\n\n"
            else:
                multi_job_string += job_i.__str__()
        return multi_job_string

    @classmethod
    def from_string(cls, string: str) -> "QCInput":
        """
        Read QcInput from string.

        Args:
            string (str): String input.

        Returns:
            QcInput
        """
        sections = cls.find_sections(string)
        molecule = cls.read_molecule(string)
        rem = cls.read_rem(string)
        # only molecule and rem are necessary everything else is checked
        opt = None
        pcm = None
        solvent = None
        smx = None
        scan = None
        plots = None
        vdw = None
        vdw_mode = "atomic"
        if "opt" in sections:
            opt = cls.read_opt(string)
        if "pcm" in sections:
            pcm = cls.read_pcm(string)
        if "solvent" in sections:
            solvent = cls.read_solvent(string)
        if "smx" in sections:
            smx = cls.read_smx(string)
        if "scan" in sections:
            scan = cls.read_scan(string)
        if "plots" in sections:
            plots = cls.read_plots(string)
        if "van_der_waals" in sections:
            vdw_mode, vdw = cls.read_vdw(string)
        return cls(
            molecule,
            rem,
            opt=opt,
            pcm=pcm,
            solvent=solvent,
            smx=smx,
            scan=scan,
            plots=plots,
            van_der_waals=vdw,
            vdw_mode=vdw_mode,
        )

    def write_file(self, filename: str):
        """
        Write QcInput to file.

        Args:
            filename (str): Filename
        """
        with zopen(filename, "wt") as f:
            f.write(self.__str__())

    @staticmethod
    def write_multi_job_file(job_list: List["QCInput"], filename: str):
        """
        Write a multijob file.

        Args:
            job_list (): List of jobs.
            filename (): Filename
        """
        with zopen(filename, "wt") as f:
            f.write(QCInput.multi_job_string(job_list))

    @staticmethod
    def from_file(filename: str) -> "QCInput":
        """
        Create QcInput from file.
        Args:
            filename (str): Filename

        Returns:
            QcInput
        """
        with zopen(filename, "rt") as f:
            return QCInput.from_string(f.read())

    @classmethod
    def from_multi_jobs_file(cls, filename: str) -> List["QCInput"]:
        """
        Create list of QcInput from a file.
        Args:
            filename (str): Filename

        Returns:
            List of QCInput objects
        """
        with zopen(filename, "rt") as f:
            # the delimiter between QChem jobs is @@@
            multi_job_strings = f.read().split("@@@")
            # list of individual QChem jobs
            input_list = [cls.from_string(i) for i in multi_job_strings]
            return input_list

    @staticmethod
    def molecule_template(molecule: Union[Molecule, Literal["read"]]) -> str:
        """
        Args:
            molecule (Molecule): molecule

        Returns:
            (str) Molecule template.
        """
        # todo: add ghost atoms
        mol_list = []
        mol_list.append("$molecule")
        if isinstance(molecule, str):
            if molecule == "read":
                mol_list.append(" read")
            else:
                raise ValueError('The only acceptable text value for molecule is "read"')
        else:
            mol_list.append(
                " {charge} {spin_mult}".format(charge=int(molecule.charge), spin_mult=molecule.spin_multiplicity)
            )
            for site in molecule.sites:
                mol_list.append(
                    " {atom}     {x: .10f}     {y: .10f}     {z: .10f}".format(
                        atom=site.species_string, x=site.x, y=site.y, z=site.z
                    )
                )
        mol_list.append("$end")
        return "\n".join(mol_list)

    @staticmethod
    def rem_template(rem: Dict) -> str:
        """
        Args:
            rem ():

        Returns:
            (str)
        """
        rem_list = []
        rem_list.append("$rem")
        for key, value in rem.items():
            rem_list.append("   {key} = {value}".format(key=key, value=value))
        rem_list.append("$end")
        return "\n".join(rem_list)

    @staticmethod
    def opt_template(opt: Dict[str, List]) -> str:
        """
        Optimization template.

        Args:
            opt ():

        Returns:
            (str)
        """
        opt_list = []
        opt_list.append("$opt")
        # loops over all opt sections
        for key, value in opt.items():
            opt_list.append("{section}".format(section=key))
            # loops over all values within the section
            for i in value:
                opt_list.append("   {val}".format(val=i))
            opt_list.append("END{section}".format(section=key))
            opt_list.append("")
        # this deletes the empty space after the last section
        del opt_list[-1]
        opt_list.append("$end")
        return "\n".join(opt_list)

    @staticmethod
    def pcm_template(pcm: Dict) -> str:
        """
        Pcm run template.

        Args:
            pcm ():

        Returns:
            (str)
        """
        pcm_list = []
        pcm_list.append("$pcm")
        for key, value in pcm.items():
            pcm_list.append("   {key} {value}".format(key=key, value=value))
        pcm_list.append("$end")
        return "\n".join(pcm_list)

    @staticmethod
    def solvent_template(solvent: Dict) -> str:
        """
        Solvent template.

        Args:
            solvent ():

        Returns:
            (str)
        """
        solvent_list = []
        solvent_list.append("$solvent")
        for key, value in solvent.items():
            solvent_list.append("   {key} {value}".format(key=key, value=value))
        solvent_list.append("$end")
        return "\n".join(solvent_list)

    @staticmethod
    def smx_template(smx: Dict) -> str:
        """
        Args:
            smx ():

        Returns:
            (str)
        """
        smx_list = []
        smx_list.append("$smx")
        for key, value in smx.items():
            if value == "tetrahydrofuran":
                smx_list.append("   {key} {value}".format(key=key, value="thf"))
            else:
                smx_list.append("   {key} {value}".format(key=key, value=value))
        smx_list.append("$end")
        return "\n".join(smx_list)

    @staticmethod
    def scan_template(scan: Dict[str, List]) -> str:
        """
        Args:
            scan (dict): Dictionary with scan section information.
                Ex: {"stre": ["3 6 1.5 1.9 0.1"], "tors": ["1 2 3 4 -180 180 15"]}

        Returns:
            String representing Q-Chem input format for scan section
        """
        scan_list = list()
        scan_list.append("$scan")
        total_vars = sum([len(v) for v in scan.values()])
        if total_vars > 2:
            raise ValueError("Q-Chem only supports PES_SCAN with two or less " "variables.")
        for var_type, variables in scan.items():
            if variables not in [None, list()]:
                for var in variables:
                    scan_list.append("   {var_type} {var}".format(var_type=var_type, var=var))
        scan_list.append("$end")
        return "\n".join(scan_list)

    @staticmethod
    def van_der_waals_template(radii: Dict[str, float], mode: str = "atomic") -> str:
        """
        Args:
            radii (dict): Dictionary with custom van der Waals radii, in
                Angstroms, keyed by either atomic number or sequential
                atom number (see 'mode' kwarg).
                Ex: {1: 1.20, 12: 1.70}
            mode: 'atomic' or 'sequential'. In 'atomic' mode (default), dict keys
                represent the atomic number associated with each radius (e.g., '12' = carbon).
                In 'sequential' mode, dict keys represent the sequential position of
                a single specific atom in the input structure.
                **NOTE: keys must be given as strings even though they are numbers!**

        Returns:
            String representing Q-Chem input format for van_der_waals section
        """
        vdw_list = list()
        vdw_list.append("$van_der_waals")
        if mode == "atomic":
            vdw_list.append("1")
        elif mode == "sequential":
            vdw_list.append("2")
        else:
            raise ValueError(f"Invalid value {mode} given for 'mode' kwarg.")

        for num, radius in radii.items():
            vdw_list.append(f"   {num} {radius}")
        vdw_list.append("$end")
        return "\n".join(vdw_list)

    @staticmethod
    def plots_template(plots: Dict) -> str:
        """
        Args:
            plots ():

        Returns:
            (str)
        """
        plots_list = []
        plots_list.append("$plots")
        for key, value in plots.items():
            plots_list.append("   {key} {value}".format(key=key, value=value))
        plots_list.append("$end")
        return "\n".join(plots_list)

    @staticmethod
    def find_sections(string: str) -> List:
        """
        Find sections in the string.

        Args:
            string (str): String

        Returns:
            List of sections.
        """
        patterns = {"sections": r"^\s*?\$([a-z_]+)", "multiple_jobs": r"(@@@)"}
        matches = read_pattern(string, patterns)
        # list of the sections present
        sections = [val[0] for val in matches["sections"]]
        # remove end from sections
        sections = [sec for sec in sections if sec != "end"]
        # this error should be replaced by a multi job read function when it is added
        if "multiple_jobs" in matches.keys():
            raise ValueError("Output file contains multiple qchem jobs please parse separately")
        if "molecule" not in sections:
            raise ValueError("Output file does not contain a molecule section")
        if "rem" not in sections:
            raise ValueError("Output file does not contain a rem section")
        print(sections)
        return sections

    @staticmethod
    def read_molecule(string: str) -> Union[Molecule, Literal["read"]]:
        """
        Read molecule from string.

        Args:
            string (str): String

        Returns:
            Molecule
        """
        charge = None
        spin_mult = None
        patterns = {
            "read": r"^\s*\$molecule\n\s*(read)",
            "charge": r"^\s*\$molecule\n\s*((?:\-)*\d+)\s+\d",
            "spin_mult": r"^\s*\$molecule\n\s(?:\-)*\d+\s*(\d)",
        }
        matches = read_pattern(string, patterns)
        if "read" in matches.keys():
            return "read"
        if "charge" in matches.keys():
            charge = float(matches["charge"][0][0])
        if "spin_mult" in matches.keys():
            spin_mult = int(matches["spin_mult"][0][0])
        header = r"^\s*\$molecule\n\s*(?:\-)*\d+\s*\d"
        row = r"\s*((?i)[a-z]+)\s+([\d\-\.]+)\s+([\d\-\.]+)\s+([\d\-\.]+)"
        footer = r"^\$end"
        mol_table = read_table_pattern(string, header_pattern=header, row_pattern=row, footer_pattern=footer)
        species = [val[0] for val in mol_table[0]]
        coords = [[float(val[1]), float(val[2]), float(val[3])] for val in mol_table[0]]
        if charge is None:
            mol = Molecule(species=species, coords=coords)
        else:
            mol = Molecule(species=species, coords=coords, charge=charge, spin_multiplicity=spin_mult)
        return mol

    @staticmethod
    def read_rem(string: str) -> Dict:
        """
        Parse rem from string.

        Args:
            string (str): String

        Returns:
            (dict) rem
        """
        header = r"^\s*\$rem"
        row = r"\s*([a-zA-Z\_]+)\s*=?\s*(\S+)"
        footer = r"^\s*\$end"
        rem_table = read_table_pattern(string, header_pattern=header, row_pattern=row, footer_pattern=footer)
        return dict(rem_table[0])

    @staticmethod
    def read_opt(string: str) -> Dict[str, List]:
        """
        Read opt section from string.

        Args:
            string (str): String

        Returns:
            (dict) Opt section
        """
        patterns = {
            "CONSTRAINT": r"^\s*CONSTRAINT",
            "FIXED": r"^\s*FIXED",
            "DUMMY": r"^\s*DUMMY",
            "CONNECT": r"^\s*CONNECT",
        }
        opt_matches = read_pattern(string, patterns)
        opt_sections = list(opt_matches.keys())
        opt = {}
        if "CONSTRAINT" in opt_sections:
            c_header = r"^\s*CONSTRAINT\n"
            c_row = r"(\w.*)\n"
            c_footer = r"^\s*ENDCONSTRAINT\n"
            c_table = read_table_pattern(string, header_pattern=c_header, row_pattern=c_row, footer_pattern=c_footer)
            opt["CONSTRAINT"] = [val[0] for val in c_table[0]]
        if "FIXED" in opt_sections:
            f_header = r"^\s*FIXED\n"
            f_row = r"(\w.*)\n"
            f_footer = r"^\s*ENDFIXED\n"
            f_table = read_table_pattern(
                string,
                header_pattern=f_header,
                row_pattern=f_row,
                footer_pattern=f_footer,
            )
            opt["FIXED"] = [val[0] for val in f_table[0]]
        if "DUMMY" in opt_sections:
            d_header = r"^\s*DUMMY\n"
            d_row = r"(\w.*)\n"
            d_footer = r"^\s*ENDDUMMY\n"
            d_table = read_table_pattern(
                string,
                header_pattern=d_header,
                row_pattern=d_row,
                footer_pattern=d_footer,
            )
            opt["DUMMY"] = [val[0] for val in d_table[0]]
        if "CONNECT" in opt_sections:
            cc_header = r"^\s*CONNECT\n"
            cc_row = r"(\w.*)\n"
            cc_footer = r"^\s*ENDCONNECT\n"
            cc_table = read_table_pattern(
                string,
                header_pattern=cc_header,
                row_pattern=cc_row,
                footer_pattern=cc_footer,
            )
            opt["CONNECT"] = [val[0] for val in cc_table[0]]
        return opt

    @staticmethod
    def read_pcm(string: str) -> Dict:
        """
        Read pcm parameters from string.

        Args:
            string (str): String

        Returns:
            (dict) PCM parameters
        """
        header = r"^\s*\$pcm"
        row = r"\s*([a-zA-Z\_]+)\s+(\S+)"
        footer = r"^\s*\$end"
        pcm_table = read_table_pattern(string, header_pattern=header, row_pattern=row, footer_pattern=footer)
        if not pcm_table:
            print("No valid PCM inputs found. Note that there should be no '=' chracters in PCM input lines.")
            return {}

        return dict(pcm_table[0])

    @staticmethod
    def read_vdw(string: str) -> Tuple[str, Dict]:
        """
        Read van der Waals parameters from string.

        Args:
            string (str): String

        Returns:
            (str, dict) vdW mode ('atomic' or 'sequential') and dict of van der Waals radii.
        """
        header = r"^\s*\$van_der_waals"
        row = r"[^\d]*(\d+).?(\d+.\d+)?.*"
        footer = r"^\s*\$end"
        vdw_table = read_table_pattern(string, header_pattern=header, row_pattern=row, footer_pattern=footer)
        if not vdw_table:
            print("No valid vdW inputs found. Note that there should be no '=' chracters in vdW input lines.")
            return "", {}

        if vdw_table[0][0][0] == 2:
            mode = "sequential"
        else:
            mode = "atomic"

        return mode, dict(vdw_table[0][1:])

    @staticmethod
    def read_solvent(string: str) -> Dict:
        """
        Read solvent parameters from string.

        Args:
            string (str): String

        Returns:
            (dict) Solvent parameters
        """
        header = r"^\s*\$solvent"
        row = r"\s*([a-zA-Z\_]+)\s+(\S+)"
        footer = r"^\s*\$end"
        solvent_table = read_table_pattern(string, header_pattern=header, row_pattern=row, footer_pattern=footer)
        if not solvent_table:
            print("No valid solvent inputs found. Note that there should be no '=' chracters in solvent input lines.")
            return {}

        return dict(solvent_table[0])

    @staticmethod
    def read_smx(string: str) -> Dict:
        """
        Read smx parameters from string.

        Args:
            string (str): String

        Returns:
            (dict) SMX parameters.
        """
        header = r"^\s*\$smx"
        row = r"\s*([a-zA-Z\_]+)\s+(\S+)"
        footer = r"^\s*\$end"
        smx_table = read_table_pattern(string, header_pattern=header, row_pattern=row, footer_pattern=footer)
        if not smx_table:
            print("No valid smx inputs found. Note that there should be no '=' chracters in smx input lines.")
            return {}
        smx = {}
        for key, val in smx_table[0]:
            smx[key] = val
        if smx["solvent"] == "tetrahydrofuran":
            smx["solvent"] = "thf"
        return smx

    @staticmethod
    def read_scan(string: str) -> Dict[str, List]:
        """
        Read scan section from a string.

        Args:
            string: String to be parsed

        Returns:
            Dict representing Q-Chem scan section
        """
        header = r"^\s*\$scan"
        row = r"\s*(stre|bend|tors|STRE|BEND|TORS)\s+((?:[\-\.0-9]+\s*)+)"
        footer = r"^\s*\$end"
        scan_table = read_table_pattern(string, header_pattern=header, row_pattern=row, footer_pattern=footer)
        if scan_table == list():
            print("No valid scan inputs found. Note that there should be no '=' chracters in scan input lines.")
            return dict()

        stre = list()
        bend = list()
        tors = list()
        for row in scan_table[0]:
            if row[0].lower() == "stre":
                stre.append(row[1].replace("\n", "").rstrip())
            elif row[0].lower() == "bend":
                bend.append(row[1].replace("\n", "").rstrip())
            elif row[0].lower() == "tors":
                tors.append(row[1].replace("\n", "").rstrip())

        if len(stre) + len(bend) + len(tors) > 2:
            raise ValueError("No more than two variables are allows in the scan section!")

        return {"stre": stre, "bend": bend, "tors": tors}

    @staticmethod
    def read_plots(string: str) -> Dict:
        """
        Read plots parameters from string.

        Args:
            string (str): String

        Returns:
            (dict) plots parameters.
        """
        header = r"^\s*\$plots"
        row = r"\s*([a-zA-Z\_]+)\s+(\S+)"
        footer = r"^\s*\$end"
        plots_table = read_table_pattern(string, header_pattern=header, row_pattern=row, footer_pattern=footer)
        if plots_table == []:
            print("No valid plots inputs found. Note that there should be no '=' chracters in plots input lines.")
            return {}
        plots = {}
        for key, val in plots_table[0]:
            plots[key] = val
        return plots<|MERGE_RESOLUTION|>--- conflicted
+++ resolved
@@ -6,13 +6,8 @@
 Classes for reading/manipulating/writing QChem input files.
 """
 import logging
-<<<<<<< HEAD
+import sys
 from typing import Union, Dict, List, Optional, Tuple
-from typing_extensions import Literal
-=======
-import sys
-from typing import Union, Dict, List, Optional
->>>>>>> 41d82c49
 
 from monty.io import zopen
 from monty.json import MSONable
