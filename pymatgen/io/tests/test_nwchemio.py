#!/usr/bin/env python

"""
TODO: Modify module doc.
"""

from __future__ import division

__author__ = "Shyue Ping Ong"
__copyright__ = "Copyright 2012, The Materials Project"
__version__ = "0.1"
__maintainer__ = "Shyue Ping Ong"
__email__ = "shyuep@gmail.com"
__date__ = "6/6/13"

import unittest
import os
import json

from pymatgen.core.structure import Molecule
from pymatgen.io.nwchemio import NwTask, NwInput, NwInputError, NwOutput


test_dir = os.path.join(os.path.dirname(__file__), "..", "..", "..",
                        'test_files', "molecules")

coords = [[0.000000, 0.000000, 0.000000],
          [0.000000, 0.000000, 1.089000],
          [1.026719, 0.000000, -0.363000],
          [-0.513360, -0.889165, -0.363000],
          [-0.513360, 0.889165, -0.363000]]
mol = Molecule(["C", "H", "H", "H", "H"], coords)


class NwTaskTest(unittest.TestCase):
    def setUp(self):
        self.task = NwTask(0, 1, basis_set={"H": "6-31g"}, theory="dft",
                           theory_directives={"xc": "b3lyp"})
        self.task_cosmo = NwTask(0, 1, basis_set={"H": "6-31g"}, theory="dft",
                                 theory_directives={"xc": "b3lyp"},
                                 alternate_directives={'cosmo': "cosmo"})
        self.task_esp = NwTask(0, 1, basis_set={"H": "6-31g"}, theory="esp")


    def test_multi_bset(self):
        t = NwTask.from_molecule(
            mol, theory="dft", basis_set={"C": "6-311++G**",
                                          "H": "6-31++G**"},
            theory_directives={"xc": "b3lyp"})
        ans = """title "H4C1 dft optimize"
charge 0
basis
 H library "6-31++G**"
 C library "6-311++G**"
end
dft
 xc b3lyp
end
task dft optimize"""
        self.assertEqual(str(t), ans)

    def test_str_and_from_string(self):
        ans = """title "dft optimize"
charge 0
basis
 H library "6-31g"
end
dft
 xc b3lyp
end
task dft optimize"""
        self.assertEqual(str(self.task), ans)

    def test_to_from_dict(self):
        d = self.task.to_dict
        t = NwTask.from_dict(d)
        self.assertIsInstance(t, NwTask)

    def test_init(self):
        self.assertRaises(NwInputError, NwTask, 0, 1, {"H": "6-31g"},
                          theory="bad")
        self.assertRaises(NwInputError, NwTask, 0, 1, {"H": "6-31g"},
                          operation="bad")

    def test_dft_task(self):
        task = NwTask.dft_task(mol, charge=1, operation="energy")
        ans = """title "H4C1 dft energy"
charge 1
basis
 H library "6-31g"
 C library "6-31g"
end
dft
 xc b3lyp
 mult 2
end
task dft energy"""
        self.assertEqual(str(task), ans)

    def test_dft_cosmo_task(self):
        task = NwTask.dft_task(mol, charge=mol.charge, operation="energy",
                               xc="b3lyp", basis_set="6-311++G**",
                               alternate_directives={'cosmo': "cosmo"})
        ans = """title "H4C1 dft energy"
charge 0
basis
 H library "6-311++G**"
 C library "6-311++G**"
end
dft
 xc b3lyp
 mult 1
end
cosmo
 dielec 78.0
end
task dft energy"""
        self.assertEqual(str(task), ans)

    def test_esp_task(self):
        task = NwTask.esp_task(mol, charge=mol.charge, operation="",
                               basis_set="6-311++G**")
        ans = """title "H4C1 esp "
charge 0
basis
 H library "6-311++G**"
 C library "6-311++G**"
end
task esp"""
        self.assertEqual(str(task), ans)


class NwInputTest(unittest.TestCase):
    def setUp(self):
        tasks = [
            NwTask.dft_task(mol, operation="optimize", xc="b3lyp",
                            basis_set="6-31++G*"),
            NwTask.dft_task(mol, operation="freq", xc="b3lyp",
                            basis_set="6-31++G*"),
            NwTask.dft_task(mol, operation="energy", xc="b3lyp",
                            basis_set="6-311++G**"),
            NwTask.dft_task(mol, charge=mol.charge + 1, operation="energy",
                            xc="b3lyp", basis_set="6-311++G**"),
            NwTask.dft_task(mol, charge=mol.charge - 1, operation="energy",
                            xc="b3lyp", basis_set="6-311++G**")
        ]

        self.nwi = NwInput(mol, tasks,
                           geometry_options=["units", "angstroms", "noautoz"])

    def test_str(self):
        ans = """geometry units angstroms noautoz
 C 0.0 0.0 0.0
 H 0.0 0.0 1.089
 H 1.026719 0.0 -0.363
 H -0.51336 -0.889165 -0.363
 H -0.51336 0.889165 -0.363
end

title "H4C1 dft optimize"
charge 0
basis
 H library "6-31++G*"
 C library "6-31++G*"
end
dft
 xc b3lyp
 mult 1
end
task dft optimize

title "H4C1 dft freq"
charge 0
basis
 H library "6-31++G*"
 C library "6-31++G*"
end
dft
 xc b3lyp
 mult 1
end
task dft freq

title "H4C1 dft energy"
charge 0
basis
 H library "6-311++G**"
 C library "6-311++G**"
end
dft
 xc b3lyp
 mult 1
end
task dft energy

title "H4C1 dft energy"
charge 1
basis
 H library "6-311++G**"
 C library "6-311++G**"
end
dft
 xc b3lyp
 mult 2
end
task dft energy

title "H4C1 dft energy"
charge -1
basis
 H library "6-311++G**"
 C library "6-311++G**"
end
dft
 xc b3lyp
 mult 2
end
task dft energy
"""
        self.assertEqual(str(self.nwi), ans)

    def test_to_from_dict(self):
        d = self.nwi.to_dict
        nwi = NwInput.from_dict(d)
        self.assertIsInstance(nwi, NwInput)
        #Ensure it is json-serializable.
        json.dumps(d)

    def test_from_string_and_file(self):
        nwi = NwInput.from_file(os.path.join(test_dir, "ch4.nw"))
        self.assertEqual(nwi.tasks[0].theory, "dft")
        self.assertEqual(nwi.tasks[0].basis_set["C"], "6-31++G*")
        self.assertEqual(nwi.tasks[-1].basis_set["C"], "6-311++G**")
        #Try a simplified input.
        str_inp = """start H4C1
geometry units angstroms
 C 0.0 0.0 0.0
 H 0.0 0.0 1.089
 H 1.026719 0.0 -0.363
 H -0.51336 -0.889165 -0.363
 H -0.51336 0.889165 -0.363
end

title "H4C1 dft optimize"
charge 0
basis
 H library "6-31++G*"
 C library "6-31++G*"
end
dft
 xc b3lyp
 mult 1
end
task scf optimize

title "H4C1 dft freq"
charge 0
task scf freq

title "H4C1 dft energy"
charge 0
basis
 H library "6-311++G**"
 C library "6-311++G**"
end
task dft energy

title "H4C1 dft energy"
charge 1
dft
 xc b3lyp
 mult 2
end
task dft energy

title "H4C1 dft energy"
charge -1
task dft energy
"""
        nwi = NwInput.from_string(str_inp)
        self.assertEqual(nwi.geometry_options, ['units', 'angstroms'])
        self.assertEqual(nwi.tasks[0].theory, "scf")
        self.assertEqual(nwi.tasks[0].basis_set["C"], "6-31++G*")
        self.assertEqual(nwi.tasks[-1].theory, "dft")
        self.assertEqual(nwi.tasks[-1].basis_set["C"], "6-311++G**")


class NwOutputTest(unittest.TestCase):
    def test_read(self):
        nwo = NwOutput(os.path.join(test_dir, "CH4.nwout"))
<<<<<<< HEAD
        nwo_cosmo = NwOutput(os.path.join(test_dir, "N2O4.nwout"))

=======
>>>>>>> a6b693ef
        self.assertEqual(0, nwo.data[0]["charge"])
        self.assertEqual(-1, nwo.data[-1]["charge"])
        self.assertAlmostEqual(-1102.622361621359, nwo.data[0]["energies"][-1])
        self.assertAlmostEqual(-1102.9985415777337, nwo.data[2]["energies"][-1])
        self.assertAlmostEqual(-11156.353144819144,
                               nwo_cosmo.data[5]["energies"][0])
        self.assertAlmostEqual(-11153.37324779646,
                               nwo_cosmo.data[5]["energies"][1])
        self.assertAlmostEqual(-11156.353144818084,
                               nwo_cosmo.data[5]["energies"][2])
        self.assertAlmostEqual(-11168.818445621277,
                               nwo_cosmo.data[6]["energies"][0])
        self.assertAlmostEqual(-11166.361953878302,
                               nwo_cosmo.data[6]["energies"][1])
        self.assertAlmostEqual(-11168.818445621277,
                               nwo_cosmo.data[6]["energies"][2])
        self.assertAlmostEqual(-11165.227470577684,
                               nwo_cosmo.data[7]["energies"][0])
        self.assertAlmostEqual(-11165.02495508804,
                               nwo_cosmo.data[7]["energies"][1])
        self.assertAlmostEqual(-11165.227470576949,
                               nwo_cosmo.data[7]["energies"][2])
        ie = (nwo.data[4]["energies"][-1] - nwo.data[2]["energies"][-1])
        ea = (nwo.data[2]["energies"][-1] - nwo.data[3]["energies"][-1])
        self.assertAlmostEqual(0.7575358046858582, ie)
        self.assertAlmostEqual(-14.997876767843081, ea)
        self.assertEqual(nwo.data[4]["basis_set"]["C"]["description"],
                         "6-311++G**")

        nwo = NwOutput(os.path.join(test_dir, "H4C3O3_1.nwout"))
        self.assertTrue(nwo.data[-1]["has_error"])
        self.assertEqual(nwo.data[-1]["errors"][0], "Bad convergence")

        nwo = NwOutput(os.path.join(test_dir, "C1N1Cl1_1.nwout"))
        self.assertTrue(nwo.data[-1]["has_error"])
        self.assertEqual(nwo.data[-1]["errors"][0], "autoz error")


if __name__ == "__main__":
    unittest.main()<|MERGE_RESOLUTION|>--- conflicted
+++ resolved
@@ -24,6 +24,7 @@
 test_dir = os.path.join(os.path.dirname(__file__), "..", "..", "..",
                         'test_files', "molecules")
 
+
 coords = [[0.000000, 0.000000, 0.000000],
           [0.000000, 0.000000, 1.089000],
           [1.026719, 0.000000, -0.363000],
@@ -33,6 +34,7 @@
 
 
 class NwTaskTest(unittest.TestCase):
+
     def setUp(self):
         self.task = NwTask(0, 1, basis_set={"H": "6-31g"}, theory="dft",
                            theory_directives={"xc": "b3lyp"})
@@ -60,6 +62,7 @@
         self.assertEqual(str(t), ans)
 
     def test_str_and_from_string(self):
+
         ans = """title "dft optimize"
 charge 0
 basis
@@ -288,11 +291,8 @@
 class NwOutputTest(unittest.TestCase):
     def test_read(self):
         nwo = NwOutput(os.path.join(test_dir, "CH4.nwout"))
-<<<<<<< HEAD
         nwo_cosmo = NwOutput(os.path.join(test_dir, "N2O4.nwout"))
 
-=======
->>>>>>> a6b693ef
         self.assertEqual(0, nwo.data[0]["charge"])
         self.assertEqual(-1, nwo.data[-1]["charge"])
         self.assertAlmostEqual(-1102.622361621359, nwo.data[0]["energies"][-1])
