# Copyright (c) Pymatgen Development Team.
# Distributed under the terms of the MIT License.

"""
This module defines tools to generate and analyze phase diagrams.
"""

import collections
import itertools
import json
import logging
import math
import os
import re
import sys
import warnings
from functools import lru_cache

import numpy as np
import plotly.graph_objs as go
from monty.json import MontyDecoder, MSONable
from scipy.optimize import minimize
from scipy.spatial import ConvexHull

from pymatgen.analysis.reaction_calculator import Reaction, ReactionError
from pymatgen.core.composition import Composition
from pymatgen.core.periodic_table import DummySpecies, Element, get_el_sp
from pymatgen.entries import Entry
from pymatgen.util.coord import Simplex, in_coord_list
from pymatgen.util.plotting import pretty_plot
from pymatgen.util.sequence import PBar
from pymatgen.util.string import htmlify, latexify

if sys.version_info >= (3, 8):
    from typing import Literal
else:
    from typing_extensions import Literal

logger = logging.getLogger(__name__)

with open(os.path.join(os.path.dirname(__file__), "..", "util", "plotly_pd_layouts.json")) as f:
    plotly_layouts = json.load(f)


class PDEntry(Entry):
    """
    An object encompassing all relevant data for phase diagrams.

    Attributes:
        composition (Composition): The composition associated with the PDEntry.
        energy (float): The energy associated with the entry.
        name (str):  A name for the entry. This is the string shown in the phase diagrams.
            By default, this is the reduced formula for the composition, but can be
            set to some other string for display purposes.
        attribute (MSONable): A arbitrary attribute. Can be used to specify that the
            entry is a newly found compound, or to specify a particular label for
            the entry, etc. An attribute can be anything but must be MSONable.
    """

    def __init__(
        self,
        composition: Composition,
        energy: float,
        name: str = None,
        attribute: object = None,
    ):
        """
        Args:
            composition (Composition): Composition
            energy (float): Energy for composition.
            name (str): Optional parameter to name the entry. Defaults
                to the reduced chemical formula.
            attribute: Optional attribute of the entry. Must be MSONable.
        """
        super().__init__(composition, energy)
        self.name = name if name else self.composition.reduced_formula
        self.attribute = attribute

    @property
    def energy(self) -> float:
        """
        Returns:
            the energy of the entry.
        """
        return self._energy

    def as_dict(self):
        """
        Returns:
            MSONable dictionary representation of PDEntry
        """
        return_dict = super().as_dict()
        return_dict.update({"name": self.name, "attribute": self.attribute})
        return return_dict

    @classmethod
    def from_dict(cls, d):
        """
        Args:
            d (dict): dictionary representation of PDEntry

        Returns:
            PDEntry
        """
        return cls(
            Composition(d["composition"]),
            d["energy"],
            d["name"] if "name" in d else None,
            d["attribute"] if "attribute" in d else None,
        )


class GrandPotPDEntry(PDEntry):
    """
    A grand potential pd entry object encompassing all relevant data for phase
    diagrams. Chemical potentials are given as a element-chemical potential
    dict.
    """

    def __init__(self, entry, chempots, name=None):
        """
        Args:
            entry: A PDEntry-like object.
            chempots: Chemical potential specification as {Element: float}.
            name: Optional parameter to name the entry. Defaults to the reduced
                chemical formula of the original entry.
        """
        super().__init__(
            entry.composition,
            entry.energy,
            name if name else entry.name,
            entry.attribute if hasattr(entry, "attribute") else None,
        )
        # NOTE if we init GrandPotPDEntry from ComputedEntry _energy is the
        # corrected energy of the ComputedEntry hence the need to keep
        # the original entry to not lose data.
        self.original_entry = entry
        self.original_comp = self._composition
        self.chempots = chempots

    @property
    def composition(self) -> Composition:
        """The composition after removing free species

        Returns:
            Composition
        """
        return Composition({el: self._composition[el] for el in self._composition.elements if el not in self.chempots})

    @property
    def chemical_energy(self):
        """The chemical energy term mu*N in the grand potential

        Returns:
            The chemical energy term mu*N in the grand potential
        """
        return sum(self._composition[el] * pot for el, pot in self.chempots.items())

    @property
    def energy(self):
        """
        Returns:
            The grand potential energy
        """
        return self._energy - self.chemical_energy

    def __repr__(self):
<<<<<<< HEAD
        output = [
            f"GrandPotPDEntry with original composition {self.original_entry.composition}, "
            f"energy = {self.original_entry.energy:.4f}, ",
            "chempots = " + ", ".join([f"mu_{el} = {mu:.4f}" for el, mu in self.chempots.items()]),
        ]
        return "".join(output)
=======
        chempot_str = " ".join([f"mu_{el} = {mu:.4f}" for el, mu in self.chempots.items()])
        return "GrandPotPDEntry with original composition " + "{}, energy = {:.4f}, {}".format(
            self.original_entry.composition, self.original_entry.energy, chempot_str
        )
>>>>>>> 6753761b

    def as_dict(self):
        """
        Returns:
            MSONable dictionary representation of GrandPotPDEntry
        """
        return {
            "@module": self.__class__.__module__,
            "@class": self.__class__.__name__,
            "entry": self.original_entry.as_dict(),
            "chempots": {el.symbol: u for el, u in self.chempots.items()},
            "name": self.name,
        }

    @classmethod
    def from_dict(cls, d):
        """
        Args:
            d (dict): dictionary representation of GrandPotPDEntry

        Returns:
            GrandPotPDEntry
        """
        chempots = {Element(symbol): u for symbol, u in d["chempots"].items()}
        entry = MontyDecoder().process_decoded(d["entry"])
        return cls(entry, chempots, d["name"])


class TransformedPDEntry(PDEntry):
    """
    This class repesents a TransformedPDEntry, which allows for a PDEntry to be
    transformed to a different composition coordinate space. It is used in the
    construction of phase diagrams that do not have elements as the terminal
    compositions.
    """

    # Tolerance for determining if amount of a composition is positive.
    amount_tol = 1e-5

    def __init__(self, entry, sp_mapping, name=None):
        """
        Args:
            entry (PDEntry): Original entry to be transformed.
            sp_mapping ({Composition: DummySpecies}): dictionary
                mapping Terminal Compositions to Dummy Species

        """
        super().__init__(
            entry.composition,
            entry.energy,
            name if name else entry.name,
            entry.attribute if hasattr(entry, "attribute") else None,
        )
        self.original_entry = entry
        self.sp_mapping = sp_mapping

        self.rxn = Reaction(list(self.sp_mapping.keys()), [self._composition])
        self.rxn.normalize_to(self.original_entry.composition)

        # NOTE We only allow reactions that have positive amounts of reactants.
        if not all(self.rxn.get_coeff(comp) <= TransformedPDEntry.amount_tol for comp in self.sp_mapping.keys()):
            raise TransformedPDEntryError("Only reactions with positive amounts of reactants allowed")

    @property
    def composition(self) -> Composition:
        """The composition in the dummy species space

        Returns:
            Composition
        """
        # NOTE this is not infallable as the original entry is mutable and an
        # end user could choose to normalize or change the original entry.
        # However, the risk of this seems low.
        factor = self._composition.num_atoms / self.original_entry.composition.num_atoms

        trans_comp = {self.sp_mapping[comp]: -self.rxn.get_coeff(comp) for comp in self.sp_mapping}

        trans_comp = {k: v * factor for k, v in trans_comp.items() if v > TransformedPDEntry.amount_tol}

        return Composition(trans_comp)

    def __repr__(self):
        output = [
            f"TransformedPDEntry {self.composition}",
            f" with original composition {self.original_entry.composition}",
<<<<<<< HEAD
            f", energy = {self.original_entry.energy:.4f}",
=======
            f", E = {self.original_entry.energy:.4f}",
>>>>>>> 6753761b
        ]
        return "".join(output)

    def as_dict(self):
        """
        Returns:
            MSONable dictionary representation of TransformedPDEntry
        """
        d = {
            "@module": self.__class__.__module__,
            "@class": self.__class__.__name__,
            "sp_mapping": self.sp_mapping,
        }
        d.update(self.original_entry.as_dict())
        return d

    @classmethod
    def from_dict(cls, d):
        """
        Args:
            d (dict): dictionary representation of TransformedPDEntry

        Returns:
            TransformedPDEntry
        """
        sp_mapping = d["sp_mapping"]
        del d["sp_mapping"]
        entry = MontyDecoder().process_decoded(d)
        return cls(entry, sp_mapping)


class TransformedPDEntryError(Exception):
    """
    An exception class for TransformedPDEntry.
    """

    pass


class PhaseDiagram(MSONable):
    """
    Simple phase diagram class taking in elements and entries as inputs.
    The algorithm is based on the work in the following papers:

    1. S. P. Ong, L. Wang, B. Kang, and G. Ceder, Li-Fe-P-O2 Phase Diagram from
        First Principles Calculations. Chem. Mater., 2008, 20(5), 1798-1807.
        doi:10.1021/cm702327g

    2. S. P. Ong, A. Jain, G. Hautier, B. Kang, G. Ceder, Thermal stabilities
        of delithiated olivine MPO4 (M=Fe, Mn) cathodes investigated using first
        principles calculations. Electrochem. Comm., 2010, 12(3), 427-430.
        doi:10.1016/j.elecom.2010.01.010

    Attributes:
        dim (int): The dimensionality of the phase diagram.
        elements: Elements in the phase diagram.
        el_refs: List of elemental references for the phase diagrams. These are
            entries corresponding to the lowest energy element entries for simple
            compositional phase diagrams.
        all_entries: All entries provided for Phase Diagram construction. Note that this
            does not mean that all these entries are actually used in the phase
            diagram. For example, this includes the positive formation energy
            entries that are filtered out before Phase Diagram construction.
        qhull_entries: Actual entries used in convex hull. Excludes all positive formation
            energy entries.
        qhull_data: Data used in the convex hull operation. This is essentially a matrix of
            composition data and energy per atom values created from qhull_entries.
        facets: Facets of the phase diagram in the form of  [[1,2,3],[4,5,6]...].
            For a ternary, it is the indices (references to qhull_entries and
            qhull_data) for the vertices of the phase triangles. Similarly
            extended to higher D simplices for higher dimensions.
        simplices: The simplices of the phase diagram as a list of np.ndarray, i.e.,
            the list of stable compositional coordinates in the phase diagram.
    """

    # Tolerance for determining if formation energy is positive.
    formation_energy_tol = 1e-11
    numerical_tol = 1e-8

    def __init__(self, entries, elements=None, *, computed_data=None):
        """
        Args:
            entries ([PDEntry]): A list of PDEntry-like objects having an
                energy, energy_per_atom and composition.
            elements ([Element]): Optional list of elements in the phase
                diagram. If set to None, the elements are determined from
                the the entries themselves and are sorted alphabetically.
                If specified, element ordering (e.g. for pd coordinates)
                is preserved.
            computed_data (dict): A dict containing pre-computed data. This allows
                PhaseDiagram object to be reconstituted without performing the
                expensive convex hull computation. The dict is the output from the
                PhaseDiagram._compute() method and is stored in PhaseDigram.computed_data
                when generated for the first time.


        """
        self.elements = elements
        self.entries = entries
        if computed_data is None:
            computed_data = self._compute()
        self.computed_data = computed_data
        self.facets = computed_data["facets"]
        self.simplexes = computed_data["simplexes"]
        self.all_entries = computed_data["all_entries"]
        self.qhull_data = computed_data["qhull_data"]
        self.dim = computed_data["dim"]
        self.el_refs = dict(computed_data["el_refs"])
<<<<<<< HEAD
        self.qhull_entries = tuple(computed_data["qhull_entries"])
        self._qhull_spaces = tuple(frozenset(e.composition.elements) for e in self.qhull_entries)
        self._stable_entries = tuple(set(self.qhull_entries[i] for i in set(itertools.chain(*self.facets))))
        self._stable_spaces = tuple(frozenset(e.composition.elements) for e in self._stable_entries)
=======
        self.qhull_entries = computed_data["qhull_entries"]
        self.stable_entries = {self.qhull_entries[i] for i in set(itertools.chain(*self.facets))}
>>>>>>> 6753761b

    def as_dict(self):
        """
        Returns:
            MSONable dictionary representation of PhaseDiagram
        """
        return {
            "@module": self.__class__.__module__,
            "@class": self.__class__.__name__,
            "all_entries": [e.as_dict() for e in self.all_entries],
            "elements": [e.as_dict() for e in self.elements],
            "computed_data": self.computed_data,
        }

    @classmethod
    def from_dict(cls, d):
        """
        Args:
            d (dict): dictionary representation of PhaseDiagram

        Returns:
            PhaseDiagram
        """
        entries = [MontyDecoder().process_decoded(dd) for dd in d["all_entries"]]
        elements = [Element.from_dict(dd) for dd in d["elements"]]
        computed_data = d.get("computed_data")
        return cls(entries, elements, computed_data=computed_data)

    def _compute(self):
        if self.elements is None:
            self.elements = sorted({els for e in self.entries for els in e.composition.elements})

        elements = list(self.elements)
        dim = len(elements)

        entries = sorted(self.entries, key=lambda e: e.composition.reduced_composition)

        el_refs = {}
        min_entries = []
        all_entries = []
        for c, g in itertools.groupby(entries, key=lambda e: e.composition.reduced_composition):
            g = list(g)
            min_entry = min(g, key=lambda e: e.energy_per_atom)
            if c.is_element:
                el_refs[c.elements[0]] = min_entry
            min_entries.append(min_entry)
            all_entries.extend(g)

        if len(el_refs) != dim:
            missing = set(elements).difference(el_refs.keys())
            raise ValueError(f"There are no entries for the terminal elements: {missing}")

        data = np.array(
            [[e.composition.get_atomic_fraction(el) for el in elements] + [e.energy_per_atom] for e in min_entries]
        )

        # Use only entries with negative formation energy
        vec = [el_refs[el].energy_per_atom for el in elements] + [-1]
        form_e = -np.dot(data, vec)
        inds = np.where(form_e < -PhaseDiagram.formation_energy_tol)[0].tolist()

        # Add the elemental references
        inds.extend([min_entries.index(el) for el in el_refs.values()])

        qhull_entries = [min_entries[i] for i in inds]
        qhull_data = data[inds][:, 1:]

        # Add an extra point to enforce full dimensionality.
        # This point will be present in all upper hull facets.
        extra_point = np.zeros(dim) + 1 / dim
        extra_point[-1] = np.max(qhull_data) + 1
        qhull_data = np.concatenate([qhull_data, [extra_point]], axis=0)

        if dim == 1:
            facets = [qhull_data.argmin(axis=0)]
        else:
            facets = get_facets(qhull_data)
            final_facets = []
            for facet in facets:
                # Skip facets that include the extra point
                if max(facet) == len(qhull_data) - 1:
                    continue
                m = qhull_data[facet]
                m[:, -1] = 1
                if abs(np.linalg.det(m)) > 1e-14:
                    final_facets.append(facet)
            facets = final_facets

        simplexes = [Simplex(qhull_data[f, :-1]) for f in facets]
        self.elements = elements
        return dict(
            facets=facets,
            simplexes=simplexes,
            all_entries=all_entries,
            qhull_data=qhull_data,
            dim=dim,
            # Dictionary with Element keys is not JSON-serializable
            el_refs=list(el_refs.items()),
            qhull_entries=qhull_entries,
        )

    def pd_coords(self, comp):
        """
        The phase diagram is generated in a reduced dimensional space
        (n_elements - 1). This function returns the coordinates in that space.
        These coordinates are compatible with the stored simplex objects.

        Args:
            comp (Composition): A composition

        Returns:
            The coordinates for a given composition in the PhaseDiagram's basis

        """
        if set(comp.elements).difference(self.elements):
            raise ValueError(f"{comp} has elements not in the phase diagram {self.elements}")
        return np.array([comp.get_atomic_fraction(el) for el in self.elements[1:]])

    @property
    def all_entries_hulldata(self):
        """
        Returns:
            The actual ndarray used to construct the convex hull.
        """
        data = [
            [e.composition.get_atomic_fraction(el) for el in self.elements] + [e.energy_per_atom]
            for e in self.all_entries
        ]
        return np.array(data)[:, 1:]

    @property
    def unstable_entries(self):
        """
        Returns:
            list of Entries that are unstable in the phase diagram.
                Includes positive formation energy entries.
        """
        return [e for e in self.all_entries if e not in self.stable_entries]

    @property
    def stable_entries(self):
        """
        Returns:
            the set of stable entries in the phase diagram.
        """
        return set(self._stable_entries)

    @lru_cache(1)
    def _get_stable_entries_in_space(self, space):
        """
        Args:
            space ({Elements, }): set of elements

        Returns:
            list of stable entries in the space.
        """

        return [e for e, s in zip(self._stable_entries, self._stable_spaces) if space.issuperset(s)]

    def get_reference_energy_per_atom(self, comp):
        """
        Args:
            comp (Composition): Input composition

        Returns:
            Reference energy of the terminal species at a given composition.
        """
        return sum(comp[el] * self.el_refs[el].energy_per_atom for el in comp.elements) / comp.num_atoms

    def get_form_energy(self, entry):
        """
        Returns the formation energy for an entry (NOT normalized) from the
        elemental references.

        Args:
            entry (PDEntry): A PDEntry-like object.

        Returns:
            Formation energy from the elemental references.
        """
        c = entry.composition
        return entry.energy - sum(c[el] * self.el_refs[el].energy_per_atom for el in c.elements)

    def get_form_energy_per_atom(self, entry):
        """
        Returns the formation energy per atom for an entry from the
        elemental references.

        Args:
            entry (PDEntry): An PDEntry-like object

        Returns:
            Formation energy **per atom** from the elemental references.
        """
        return self.get_form_energy(entry) / entry.composition.num_atoms

    def __repr__(self):
        symbols = [el.symbol for el in self.elements]
        output = [
<<<<<<< HEAD
            f"{'-'.join(symbols)} phase diagram",
=======
            "{} phase diagram".format("-".join(symbols)),
>>>>>>> 6753761b
            f"{len(self.stable_entries)} stable phases: ",
            ", ".join([entry.name for entry in self.stable_entries]),
        ]
        return "\n".join(output)

    @lru_cache(1)
    def _get_facet_and_simplex(self, comp):
        """
        Get any facet that a composition falls into. Cached so successive
        calls at same composition are fast.

        Args:
            comp (Composition): A composition

        """
        c = self.pd_coords(comp)
        for f, s in zip(self.facets, self.simplexes):
            if s.in_simplex(c, PhaseDiagram.numerical_tol / 10):
                return f, s

        raise RuntimeError(f"No facet found for comp = {comp}")

    def _get_all_facets_and_simplexes(self, comp):
        """
        Get all facets that a composition falls into.

        Args:
            comp (Composition): A composition

        """
        c = self.pd_coords(comp)

        all_facets = [
            f for f, s in zip(self.facets, self.simplexes) if s.in_simplex(c, PhaseDiagram.numerical_tol / 10)
        ]

        if not len(all_facets):
            raise RuntimeError(f"No facets found for comp = {comp}")

        return all_facets

    def _get_facet_chempots(self, facet):
        """
        Calculates the chemical potentials for each element within a facet.

        Args:
            facet: Facet of the phase diagram.

        Returns:
            {element: chempot} for all elements in the phase diagram.
        """
        complist = [self.qhull_entries[i].composition for i in facet]
        energylist = [self.qhull_entries[i].energy_per_atom for i in facet]
        m = [[c.get_atomic_fraction(e) for e in self.elements] for c in complist]
        chempots = np.linalg.solve(m, energylist)

        return dict(zip(self.elements, chempots))

    def _get_simplex_intersections(self, c1, c2):
        """
        Returns coordinates of the itersection of the tie line between two compositions
        and the simplexes of the PhaseDiagram.

        Args:
            c1: Reduced dimension coordinates of first composition
            c2: Reduced dimension coordinates of second composition

        Returns:
            Array of the intersections between the tie line and the simplexes of
            the PhaseDiagram
        """

        intersections = [c1, c2]
        for sc in self.simplexes:
            intersections.extend(sc.line_intersection(c1, c2))

        return np.array(intersections)

    def get_decomposition(self, comp):
        """
        Provides the decomposition at a particular composition.

        Args:
            comp (Composition): A composition

        Returns:
            Decomposition as a dict of {PDEntry: amount} where amount
            is the amount of the fractional composition.
        """
        facet, simplex = self._get_facet_and_simplex(comp)
        decomp_amts = simplex.bary_coords(self.pd_coords(comp))
        return {
            self.qhull_entries[f]: amt for f, amt in zip(facet, decomp_amts) if abs(amt) > PhaseDiagram.numerical_tol
        }

    def get_decomp_and_hull_energy_per_atom(self, comp):
        """
        Args:
            comp (Composition): Input composition

        Returns:
            Energy of lowest energy equilibrium at desired composition per atom
        """
        decomp = self.get_decomposition(comp)
        return decomp, sum(e.energy_per_atom * n for e, n in decomp.items())

    def get_hull_energy_per_atom(self, comp):
        """
        Args:
            comp (Composition): Input composition

        Returns:
            Energy of lowest energy equilibrium at desired composition.
        """
        return self.get_decomp_and_hull_energy_per_atom(comp)[1]

    def get_hull_energy(self, comp):
        """
        Args:
            comp (Composition): Input composition

        Returns:
            Energy of lowest energy equilibrium at desired composition. Not
                normalized by atoms, i.e. E(Li4O2) = 2 * E(Li2O)
        """
        return comp.num_atoms * self.get_hull_energy_per_atom(comp)

    def get_decomp_and_e_above_hull(self, entry, allow_negative=False, check_stable=True):
        """
        Provides the decomposition and energy above convex hull for an entry.
        Due to caching, can be much faster if entries with the same composition
        are processed together.

        Args:
            entry (PDEntry): A PDEntry like object
            allow_negative (bool): Whether to allow negative e_above_hulls. Used to
                calculate equilibrium reaction energies. Defaults to False.
            check_stable (bool): Whether to first check whether an entry is stable.
                In normal circumstances, this is the faster option since checking for
                stable entries is relatively fast. However, if you have a huge proportion
                of unstable entries, then this check can slow things down. You should then
                set this to False.

        Returns:
            (decomp, energy_above_hull). The decomposition is provided
                as a dict of {PDEntry: amount} where amount is the amount of the
                fractional composition. Stable entries should have energy above
                convex hull of 0. The energy is given per atom.
        """
        # Avoid computation for stable_entries.
        # NOTE scaled duplicates of stable_entries will not be caught.
        if check_stable and entry in self.stable_entries:
            return {entry: 1}, 0

        decomp, hull_energy = self.get_decomp_and_hull_energy_per_atom(entry.composition)
        e_above_hull = entry.energy_per_atom - hull_energy

        if allow_negative or e_above_hull >= -PhaseDiagram.numerical_tol:
            return decomp, e_above_hull

<<<<<<< HEAD
        raise ValueError(f"No valid decomp found for {entry}! (e_h: {e_above_hull})")
=======
        raise ValueError(f"No valid decomp found for {entry}! (e {e_above_hull})")
>>>>>>> 6753761b

    def get_e_above_hull(self, entry, **kwargs):
        """
        Provides the energy above convex hull for an entry

        Args:
            entry (PDEntry): A PDEntry like object

        Returns:
            Energy above convex hull of entry. Stable entries should have
            energy above hull of 0. The energy is given per atom.
        """
        return self.get_decomp_and_e_above_hull(entry, **kwargs)[1]

    def get_equilibrium_reaction_energy(self, entry):
        """
        Provides the reaction energy of a stable entry from the neighboring
        equilibrium stable entries (also known as the inverse distance to
        hull).

        Args:
            entry (PDEntry): A PDEntry like object

        Returns:
            Equilibrium reaction energy of entry. Stable entries should have
            equilibrium reaction energy <= 0. The energy is given per atom.
        """
        elem_space = frozenset(entry.composition.elements)

        # NOTE scaled duplicates of stable_entries will not be caught.
        if entry not in self._get_stable_entries_in_space(elem_space):
            raise ValueError(
                f"{entry} is unstable, the equilibrium reaction energy is available only for stable entries."
            )

        if entry.is_element:
            return 0

        entries = [e for e in self._get_stable_entries_in_space(elem_space) if e != entry]
        modpd = PhaseDiagram(entries, elements=elem_space)

        return modpd.get_decomp_and_e_above_hull(entry, allow_negative=True)[1]

    def get_decomp_and_phase_separation_energy(
        self,
        entry,
        space_limit=200,
        stable_only=False,
        tols=[1e-8],
        maxiter=1000,
    ):
        """
        Provides the combination of entries in the PhaseDiagram that gives the
        lowest formation enthalpy with the same composition as the given entry
        excluding entries with the same composition and the energy difference
        per atom between the given entry and the energy of the combination found.

        For unstable entries that are not polymorphs of stable entries (or completely
        novel entries) this is simply the energy above (or below) the convex hull.

        For entries with the same composition as one of the stable entries in the
        phase diagram setting `stable_only` to `False` (Default) allows for entries
        not previously on the convex hull to be considered in the combination.
        In this case the energy returned is what is referred to as the decomposition
        enthalpy in:

        1. Bartel, C., Trewartha, A., Wang, Q., Dunn, A., Jain, A., Ceder, G.,
            A critical examination of compound stability predictions from
            machine-learned formation energies, npj Computational Materials 6, 97 (2020)

        For stable entries setting `stable_only` to `True` returns the same energy
        as `get_equilibrium_reaction_energy`. This function is based on a constrained
        optimization rather than recalculation of the convex hull making it
        algorithmically cheaper. However, if `tol` is too loose there is potential
        for this algorithm to converge to a different solution.

        Args:
            entry (PDEntry): A PDEntry like object.
            space_limit (int): The maximum number of competing entries to consider
                before calculating a second convex hull to reducing the complexity
                of the optimization.
            stable_only (bool): Only use stable materials as competing entries.
            tol (list): Tolerances for convergence of the SLSQP optimization
                when finding the equilibrium reaction. Tighter tolerances tested first.
            maxiter (int): The maximum number of iterations of the SLSQP optimizer
                when finding the equilibrium reaction.

        Returns:
            (decomp, energy). The decomposition  is given as a dict of {PDEntry, amount}
            for all entries in the decomp reaction where amount is the amount of the
            fractional composition. The phase separation energy is given per atom.
        """

        entry_frac = entry.composition.fractional_composition
        entry_elems = frozenset(entry_frac.elements)

        # Handle elemental materials
        if entry.is_element:
            return self.get_decomp_and_e_above_hull(entry, allow_negative=True)

        # Select space to compare against
        if stable_only:
            compare_entries = self._get_stable_entries_in_space(entry_elems)
        else:
            compare_entries = [e for e, s in zip(self.qhull_entries, self._qhull_spaces) if entry_elems.issuperset(s)]

        # get memory ids of entries with the same composition.
        same_comp_mem_ids = [
            id(c)
            for c in compare_entries
            if (  # NOTE use this construction to avoid calls to fractional_composition
                len(entry_frac) == len(c.composition)
                and all(
                    abs(v - c.composition.get_atomic_fraction(el)) <= Composition.amount_tolerance
                    for el, v in entry_frac.items()
                )
            )
        ]

        if not any(id(e) in same_comp_mem_ids for e in self._get_stable_entries_in_space(entry_elems)):
            return self.get_decomp_and_e_above_hull(entry, allow_negative=True)

        # take entries with negative e_form and different compositons as competing entries
        competing_entries = [c for c in compare_entries if id(c) not in same_comp_mem_ids]

        # NOTE SLSQP optimizer doesn't scale well for > 300 competing entries.
        if len(competing_entries) > space_limit and not stable_only:
            warnings.warn(
                (
                    f"There are {len(competing_entries)} competing entries "
                    f"for {entry.composition} - Calculating inner hull to discard "
                    "additional unstable entries"
                )
            )

            reduced_space = (
                set(competing_entries)
                .difference(self._get_stable_entries_in_space(entry_elems))
                .union(self.el_refs.values())
            )
            # NOTE calling PhaseDiagram is only reasonable if the composition has fewer than 5 elements
            # TODO can we call PatchedPhaseDiagram in the here?
            inner_hull = PhaseDiagram(reduced_space)

            competing_entries = inner_hull.stable_entries.union(self._get_stable_entries_in_space(entry_elems))
            competing_entries = [c for c in compare_entries if id(c) not in same_comp_mem_ids]

        if len(competing_entries) > space_limit:
            warnings.warn(
                (
                    f"There are {len(competing_entries)} competing entries "
                    f"for {entry.composition} - Using SLSQP to find "
                    "decomposition likely to be slow"
                )
            )

        decomp = _get_slsqp_decomp(entry.composition, competing_entries, tols, maxiter)

        # find the minimum alternative formation energy for the decomposition
        decomp_enthalpy = np.sum([c.energy_per_atom * amt for c, amt in decomp.items()])

        decomp_enthalpy = entry.energy_per_atom - decomp_enthalpy

        return decomp, decomp_enthalpy

    def get_phase_separation_energy(self, entry, **kwargs):
        """
        Provides the energy to the convex hull for the given entry. For stable entries
        already in the phase diagram the algorithm provides the phase separation energy
        which is refered to as the decomposition enthalpy in:

        1. Bartel, C., Trewartha, A., Wang, Q., Dunn, A., Jain, A., Ceder, G.,
            A critical examination of compound stability predictions from
            machine-learned formation energies, npj Computational Materials 6, 97 (2020)

        Args:
            entry (PDEntry): A PDEntry like object
            **kwargs: Keyword args passed to `get_decomp_and_decomp_energy`
                space_limit (int): The maximum number of competing entries to consider.
                stable_only (bool): Only use stable materials as competing entries
                tol (float): The tolerance for convergence of the SLSQP optimization
                    when finding the equilibrium reaction.
                maxiter (int): The maximum number of iterations of the SLSQP optimizer
                    when finding the equilibrium reaction.

        Returns:
            phase separation energy per atom of entry. Stable entries should have
            energies <= 0, Stable elemental entries should have energies = 0 and
            unstable entries should have energies > 0. Entries that have the same
            composition as a stable energy may have postive or negative phase
            separation energies depending on their own energy.
        """
        return self.get_decomp_and_phase_separation_energy(entry, **kwargs)[1]

    def get_composition_chempots(self, comp):
        """
        Get the chemical potentials for all elements at a given composition.

        Args:
            comp (Composition): Composition

        Returns:
            Dictionary of chemical potentials.
        """
        facet = self._get_facet_and_simplex(comp)[0]
        return self._get_facet_chempots(facet)

    def get_all_chempots(self, comp):
        """
        Get chemical potentials at a given compositon.

        Args:
            comp (Composition): Composition

        Returns:
            Chemical potentials.
        """
        all_facets = self._get_all_facets_and_simplexes(comp)

        chempots = {}
        for facet in all_facets:
            facet_name = "-".join([self.qhull_entries[j].name for j in facet])
            chempots[facet_name] = self._get_facet_chempots(facet)

        return chempots

    def get_transition_chempots(self, element):
        """
        Get the critical chemical potentials for an element in the Phase
        Diagram.

        Args:
            element: An element. Has to be in the PD in the first place.

        Returns:
            A sorted sequence of critical chemical potentials, from less
            negative to more negative.
        """
        if element not in self.elements:
            raise ValueError("get_transition_chempots can only be called with elements in the phase diagram.")

        critical_chempots = []
        for facet in self.facets:
            chempots = self._get_facet_chempots(facet)
            critical_chempots.append(chempots[element])

        clean_pots = []
        for c in sorted(critical_chempots):
            if len(clean_pots) == 0:
                clean_pots.append(c)
            else:
                if abs(c - clean_pots[-1]) > PhaseDiagram.numerical_tol:
                    clean_pots.append(c)
        clean_pots.reverse()
        return tuple(clean_pots)

    def get_critical_compositions(self, comp1, comp2):
        """
        Get the critical compositions along the tieline between two
        compositions. I.e. where the decomposition products change.
        The endpoints are also returned.

        Args:
            comp1, comp2 (Composition): compositions that define the tieline

        Returns:
            [(Composition)]: list of critical compositions. All are of
                the form x * comp1 + (1-x) * comp2
        """

        n1 = comp1.num_atoms
        n2 = comp2.num_atoms
        pd_els = self.elements

        # NOTE the reduced dimensionality Simplexes don't use the
        # first element in the PD
        c1 = self.pd_coords(comp1)
        c2 = self.pd_coords(comp2)

        # NOTE none of the projections work if c1 == c2, so just
        # return *copies* of the inputs
        if np.all(c1 == c2):
            return [comp1.copy(), comp2.copy()]

        # NOTE made into method to facilitate inheritance of this method
        # in PatchedPhaseDiagram if approximate solution can be found.
        intersections = self._get_simplex_intersections(c1, c2)

        # find position along line
        l = c2 - c1
        l /= np.sum(l ** 2) ** 0.5
        proj = np.dot(intersections - c1, l)

        # only take compositions between endpoints
        proj = proj[
            np.logical_and(proj > -self.numerical_tol, proj < proj[1] + self.numerical_tol)  # proj[1] is |c2-c1|
        ]
        proj.sort()

        # only unique compositions
        valid = np.ones(len(proj), dtype=bool)
        valid[1:] = proj[1:] > proj[:-1] + self.numerical_tol
        proj = proj[valid]

        ints = c1 + l * proj[:, None]

        # reconstruct full-dimensional composition array
        cs = np.concatenate([np.array([1 - np.sum(ints, axis=-1)]).T, ints], axis=-1)

        # mixing fraction when compositions are normalized
        x = proj / np.dot(c2 - c1, l)

        # mixing fraction when compositions are not normalized
        x_unnormalized = x * n1 / (n2 + x * (n1 - n2))
        num_atoms = n1 + (n2 - n1) * x_unnormalized
        cs *= num_atoms[:, None]

        return [Composition((c, v) for c, v in zip(pd_els, m)) for m in cs]

    def get_element_profile(self, element, comp, comp_tol=1e-5):
        """
        Provides the element evolution data for a composition.
        For example, can be used to analyze Li conversion voltages by varying
        uLi and looking at the phases formed. Also can be used to analyze O2
        evolution by varying uO2.

        Args:
            element: An element. Must be in the phase diagram.
            comp: A Composition
            comp_tol: The tolerance to use when calculating decompositions.
                Phases with amounts less than this tolerance are excluded.
                Defaults to 1e-5.

        Returns:
            Evolution data as a list of dictionaries of the following format:
            [ {'chempot': -10.487582010000001, 'evolution': -2.0,
            'reaction': Reaction Object], ...]
        """
        element = get_el_sp(element)

        if element not in self.elements:
            raise ValueError("get_transition_chempots can only be called with elements in the phase diagram.")

        gccomp = Composition({el: amt for el, amt in comp.items() if el != element})
        elref = self.el_refs[element]
        elcomp = Composition(element.symbol)
        evolution = []

        for cc in self.get_critical_compositions(elcomp, gccomp)[1:]:
            decomp_entries = self.get_decomposition(cc).keys()
            decomp = [k.composition for k in decomp_entries]
            rxn = Reaction([comp], decomp + [elcomp])
            rxn.normalize_to(comp)
            c = self.get_composition_chempots(cc + elcomp * 1e-5)[element]
            amt = -rxn.coeffs[rxn.all_comp.index(elcomp)]
            evolution.append(
                {
                    "chempot": c,
                    "evolution": amt,
                    "element_reference": elref,
                    "reaction": rxn,
                    "entries": decomp_entries,
                }
            )
        return evolution

    def get_chempot_range_map(self, elements, referenced=True, joggle=True):
        """
        Returns a chemical potential range map for each stable entry.

        Args:
            elements: Sequence of elements to be considered as independent
                variables. E.g., if you want to show the stability ranges
                of all Li-Co-O phases wrt to uLi and uO, you will supply
                [Element("Li"), Element("O")]
            referenced: If True, gives the results with a reference being the
                energy of the elemental phase. If False, gives absolute values.
            joggle (boolean): Whether to joggle the input to avoid precision
                errors.

        Returns:
            Returns a dict of the form {entry: [simplices]}. The list of
            simplices are the sides of the N-1 dim polytope bounding the
            allowable chemical potential range of each entry.
        """
        all_chempots = []
        for facet in self.facets:
            chempots = self._get_facet_chempots(facet)
            all_chempots.append([chempots[el] for el in self.elements])

        inds = [self.elements.index(el) for el in elements]

        if referenced:
            el_energies = {el: self.el_refs[el].energy_per_atom for el in elements}
        else:
            el_energies = {el: 0.0 for el in elements}

        chempot_ranges = collections.defaultdict(list)
        vertices = [list(range(len(self.elements)))]

        if len(all_chempots) > len(self.elements):
            vertices = get_facets(all_chempots, joggle=joggle)

        for ufacet in vertices:
            for combi in itertools.combinations(ufacet, 2):
                data1 = self.facets[combi[0]]
                data2 = self.facets[combi[1]]
                common_ent_ind = set(data1).intersection(set(data2))
                if len(common_ent_ind) == len(elements):
                    common_entries = [self.qhull_entries[i] for i in common_ent_ind]
                    data = np.array([[all_chempots[i][j] - el_energies[self.elements[j]] for j in inds] for i in combi])
                    sim = Simplex(data)
                    for entry in common_entries:
                        chempot_ranges[entry].append(sim)

        return chempot_ranges

    def getmu_vertices_stability_phase(self, target_comp, dep_elt, tol_en=1e-2):
        """
        returns a set of chemical potentials corresponding to the vertices of
        the simplex in the chemical potential phase diagram.
        The simplex is built using all elements in the target_composition
        except dep_elt.
        The chemical potential of dep_elt is computed from the target
        composition energy.
        This method is useful to get the limiting conditions for
        defects computations for instance.

        Args:
            target_comp: A Composition object
            dep_elt: the element for which the chemical potential is computed
                from the energy of the stable phase at the target composition
            tol_en: a tolerance on the energy to set

        Returns:
             [{Element: mu}]: An array of conditions on simplex vertices for
             which each element has a chemical potential set to a given
             value. "absolute" values (i.e., not referenced to element energies)
        """
        muref = np.array([self.el_refs[e].energy_per_atom for e in self.elements if e != dep_elt])
        chempot_ranges = self.get_chempot_range_map([e for e in self.elements if e != dep_elt])

        for e in self.elements:
            if e not in target_comp.elements:
                target_comp = target_comp + Composition({e: 0.0})

        coeff = [-target_comp[e] for e in self.elements if e != dep_elt]

        for e, chempots in chempot_ranges.items():
            if e.composition.reduced_composition == target_comp.reduced_composition:
                multiplicator = e.composition[dep_elt] / target_comp[dep_elt]
                ef = e.energy / multiplicator
                all_coords = []
                for s in chempots:
                    for v in s._coords:
                        elts = [e for e in self.elements if e != dep_elt]
                        res = {}
                        for i, el in enumerate(elts):
                            res[el] = v[i] + muref[i]
                        res[dep_elt] = (np.dot(v + muref, coeff) + ef) / target_comp[dep_elt]
                        already_in = False
                        for di in all_coords:
                            dict_equals = True
                            for k in di:
                                if abs(di[k] - res[k]) > tol_en:
                                    dict_equals = False
                                    break
                            if dict_equals:
                                already_in = True
                                break
                        if not already_in:
                            all_coords.append(res)
        return all_coords

    def get_chempot_range_stability_phase(self, target_comp, open_elt):
        """
        returns a set of chemical potentials corresponding to the max and min
        chemical potential of the open element for a given composition. It is
        quite common to have for instance a ternary oxide (e.g., ABO3) for
        which you want to know what are the A and B chemical potential leading
        to the highest and lowest oxygen chemical potential (reducing and
        oxidizing conditions). This is useful for defect computations.

        Args:
            target_comp: A Composition object
            open_elt: Element that you want to constrain to be max or min

        Returns:
             {Element: (mu_min, mu_max)}: Chemical potentials are given in
             "absolute" values (i.e., not referenced to 0)
        """
        muref = np.array([self.el_refs[e].energy_per_atom for e in self.elements if e != open_elt])
        chempot_ranges = self.get_chempot_range_map([e for e in self.elements if e != open_elt])
        for e in self.elements:
            if e not in target_comp.elements:
                target_comp = target_comp + Composition({e: 0.0})

        coeff = [-target_comp[e] for e in self.elements if e != open_elt]
        max_open = -float("inf")
        min_open = float("inf")
        max_mus = None
        min_mus = None

        for e, chempots in chempot_ranges.items():
            if e.composition.reduced_composition == target_comp.reduced_composition:
                multiplicator = e.composition[open_elt] / target_comp[open_elt]
                ef = e.energy / multiplicator
                all_coords = []
                for s in chempots:
                    for v in s._coords:
                        all_coords.append(v)
                        test_open = (np.dot(v + muref, coeff) + ef) / target_comp[open_elt]
                        if test_open > max_open:
                            max_open = test_open
                            max_mus = v
                        if test_open < min_open:
                            min_open = test_open
                            min_mus = v

        elts = [e for e in self.elements if e != open_elt]
        res = {}

        for i, el in enumerate(elts):
            res[el] = (min_mus[i] + muref[i], max_mus[i] + muref[i])

        res[open_elt] = (min_open, max_open)
        return res


class GrandPotentialPhaseDiagram(PhaseDiagram):
    """
    A class representing a Grand potential phase diagram. Grand potential phase
    diagrams are essentially phase diagrams that are open to one or more
    components. To construct such phase diagrams, the relevant free energy is
    the grand potential, which can be written as the Legendre transform of the
    Gibbs free energy as follows

    Grand potential = G - u_X N_X

    The algorithm is based on the work in the following papers:

    1. S. P. Ong, L. Wang, B. Kang, and G. Ceder, Li-Fe-P-O2 Phase Diagram from
       First Principles Calculations. Chem. Mater., 2008, 20(5), 1798-1807.
       doi:10.1021/cm702327g

    2. S. P. Ong, A. Jain, G. Hautier, B. Kang, G. Ceder, Thermal stabilities
       of delithiated olivine MPO4 (M=Fe, Mn) cathodes investigated using first
       principles calculations. Electrochem. Comm., 2010, 12(3), 427-430.
       doi:10.1016/j.elecom.2010.01.010
    """

    def __init__(self, entries, chempots, elements=None, *, computed_data=None):
        """
        Standard constructor for grand potential phase diagram.

        Args:
            entries ([PDEntry]): A list of PDEntry-like objects having an
                energy, energy_per_atom and composition.
            chempots ({Element: float}): Specify the chemical potentials
                of the open elements.
            elements ([Element]): Optional list of elements in the phase
                diagram. If set to None, the elements are determined from
                the the entries themselves.
        """
        if elements is None:
            elements = {els for e in entries for els in e.composition.elements}

        self.chempots = {get_el_sp(el): u for el, u in chempots.items()}
        elements = set(elements).difference(self.chempots.keys())

        all_entries = [
            GrandPotPDEntry(e, self.chempots) for e in entries if len(elements.intersection(e.composition.elements)) > 0
        ]

        super().__init__(all_entries, elements, computed_data=None)

    def __repr__(self):
        chemsys = "-".join([el.symbol for el in self.elements])
<<<<<<< HEAD
        chempots = ", ".join([f"mu_{el} = {mu:.4f}" for el, mu in self.chempots.items()])

        output = [
            f"{chemsys} GrandPotentialPhaseDiagram with chempots = {chempots}",
=======
        chempots = ", ".join([f"u{el}={v}" for el, v in self.chempots.items()])

        output = [
            f"{chemsys} grand potential phase diagram with {chempots}",
>>>>>>> 6753761b
            f"{len(self.stable_entries)} stable phases: ",
            ", ".join([entry.name for entry in self.stable_entries]),
        ]
        return "".join(output)

    def as_dict(self):
        """
        Returns:
            MSONable dictionary representation of GrandPotentialPhaseDiagram
        """
        return {
            "@module": self.__class__.__module__,
            "@class": self.__class__.__name__,
            "all_entries": [e.as_dict() for e in self.all_entries],
            "chempots": self.chempots,
            "elements": [e.as_dict() for e in self.elements],
        }

    @classmethod
    def from_dict(cls, d):
        """
        Args:
            d (dict): dictionary representation of GrandPotentialPhaseDiagram

        Returns:
            GrandPotentialPhaseDiagram
        """
        entries = MontyDecoder().process_decoded(d["all_entries"])
        elements = MontyDecoder().process_decoded(d["elements"])
        return cls(entries, d["chempots"], elements)


class CompoundPhaseDiagram(PhaseDiagram):
    """
    Generates phase diagrams from compounds as terminations instead of
    elements.
    """

    # Tolerance for determining if amount of a composition is positive.
    amount_tol = 1e-5

    def __init__(self, entries, terminal_compositions, normalize_terminal_compositions=True):
        """
        Initializes a CompoundPhaseDiagram.

        Args:
            entries ([PDEntry]): Sequence of input entries. For example,
               if you want a Li2O-P2O5 phase diagram, you might have all
               Li-P-O entries as an input.
            terminal_compositions ([Composition]): Terminal compositions of
                phase space. In the Li2O-P2O5 example, these will be the
                Li2O and P2O5 compositions.
            normalize_terminal_compositions (bool): Whether to normalize the
                terminal compositions to a per atom basis. If normalized,
                the energy above hulls will be consistent
                for comparison across systems. Non-normalized terminals are
                more intuitive in terms of compositional breakdowns.
        """
        self.original_entries = entries
        self.terminal_compositions = terminal_compositions
        self.normalize_terminals = normalize_terminal_compositions
        (pentries, species_mapping) = self.transform_entries(entries, terminal_compositions)
        self.species_mapping = species_mapping
        super().__init__(pentries, elements=species_mapping.values())

    def transform_entries(self, entries, terminal_compositions):
        """
        Method to transform all entries to the composition coordinate in the
        terminal compositions. If the entry does not fall within the space
        defined by the terminal compositions, they are excluded. For example,
        Li3PO4 is mapped into a Li2O:1.5, P2O5:0.5 composition. The terminal
        compositions are represented by DummySpecies.

        Args:
            entries: Sequence of all input entries
            terminal_compositions: Terminal compositions of phase space.

        Returns:
            Sequence of TransformedPDEntries falling within the phase space.
        """
        new_entries = []
        if self.normalize_terminals:
            terminal_compositions = [c.fractional_composition for c in terminal_compositions]

        # Map terminal compositions to unique dummy species.
        sp_mapping = collections.OrderedDict()
        for i, comp in enumerate(terminal_compositions):
            sp_mapping[comp] = DummySpecies("X" + chr(102 + i))

        for entry in entries:
            if getattr(entry, "attribute", None) is None:
                entry.attribute = getattr(entry, "entry_id", None)

            try:
                transformed_entry = TransformedPDEntry(entry, sp_mapping)
                new_entries.append(transformed_entry)
            except ReactionError:
                # If the reaction can't be balanced, the entry does not fall
                # into the phase space. We ignore them.
                pass
            except TransformedPDEntryError:
                # If the reaction has negative amounts for reactants the
                # entry does not fall into the phase space.
                pass

        return new_entries, sp_mapping

    def as_dict(self):
        """
        Returns:
            MSONable dictionary representation of CompoundPhaseDiagram
        """
        return {
            "@module": self.__class__.__module__,
            "@class": self.__class__.__name__,
            "original_entries": [e.as_dict() for e in self.original_entries],
            "terminal_compositions": [c.as_dict() for c in self.terminal_compositions],
            "normalize_terminal_compositions": self.normalize_terminals,
        }

    @classmethod
    def from_dict(cls, d):
        """
        Args:
            d (dict): dictionary representation of CompoundPhaseDiagram

        Returns:
            CompoundPhaseDiagram
        """
        dec = MontyDecoder()
        entries = dec.process_decoded(d["original_entries"])
        terminal_compositions = dec.process_decoded(d["terminal_compositions"])
        return cls(entries, terminal_compositions, d["normalize_terminal_compositions"])


class PatchedPhaseDiagram(PhaseDiagram):
    """
    Computing the Convex Hull of a large set of data in multiple dimensions is
    highly expensive. This class acts to breakdown large chemical spaces into
    smaller chemical spaces which can be computed much more quickly due to having
    both reduced dimensionality and data set sizes.

    Attributes:
        subspaces ({str: {Element, }}): Dictionary of the sets of elements for each of the
            PhaseDiagrams within the PatchedPhaseDiagram.
        pds ({str: PhaseDiagram}): Dictionary of PhaseDiagrams within the
            PatchedPhaseDiagram.
        all_entries ([PDEntry, ]): All entries provided for Phase Diagram construction.
            Note that this does not mean that all these entries are actually used in
            the phase diagram. For example, this includes the positive formation energy
            entries that are filtered out before Phase Diagram construction.
        min_entries ([PDEntry, ]): List of the  lowest energy entries for each composition
            in the data provided for Phase Diagram construction.
        el_refs ([PDEntry, ]): List of elemental references for the phase diagrams.
            These are entries corresponding to the lowest energy element entries for
            simple compositional phase diagrams.
        elements ([Element, ]): List of elements in the phase diagram.

    """

    def __init__(self, entries, elements=None, keep_all_spaces=False, verbose=False):
        """
        Args:
            entries ([PDEntry, ]): A list of PDEntry-like objects having an
                energy, energy_per_atom and composition.
            elements ([Element, ], optional): Optional list of elements in the phase
                diagram. If set to None, the elements are determined from
                the the entries themselves and are sorted alphabetically.
                If specified, element ordering (e.g. for pd coordinates)
                is preserved.
            keep_all_spaces (bool): Boolean control on whether to keep chemical spaces
                that are subspaces of other spaces.

        """
        if elements is None:
            elements = sorted({els for e in entries for els in e.composition.elements})

        elements = list(elements)

        dim = len(elements)

        entries = sorted(entries, key=lambda e: e.composition.reduced_composition)

        el_refs = {}
        min_entries = []
        all_entries = []
        for c, g in itertools.groupby(entries, key=lambda e: e.composition.reduced_composition):
            g = list(g)
            min_entry = min(g, key=lambda e: e.energy_per_atom)
            if c.is_element:
                el_refs[c.elements[0]] = min_entry
            min_entries.append(min_entry)
            all_entries.extend(g)

        if len(el_refs) != dim:
            missing = set(elements).difference(el_refs.keys())
            raise ValueError(f"Terminal entries for: {missing} are missing")

        data = np.array(
            [[e.composition.get_atomic_fraction(el) for el in elements] + [e.energy_per_atom] for e in min_entries]
        )

        # Use only entries with negative formation energy
        vec = [el_refs[el].energy_per_atom for el in elements] + [-1]
        form_e = -np.dot(data, vec)
        inds = np.where(form_e < -PhaseDiagram.formation_energy_tol)[0].tolist()

        # Add the elemental references
        inds.extend([min_entries.index(el) for el in el_refs.values()])

        self.qhull_entries = tuple(min_entries[i] for i in inds)
        self._qhull_spaces = tuple(frozenset(e.composition.elements) for e in self.qhull_entries)

        # Get all unique chemical spaces
        spaces = set(s for s in self._qhull_spaces if len(s) > 1)

        # Remove redundant chemical spaces
        if not keep_all_spaces:
            max_size = max([len(s) for s in spaces])

            systems = []
            # NOTE reduce the number of comparisons by only comparing to larger sets
            for i in range(2, max_size + 1):
                test = (s for s in spaces if len(s) == i)
                refer = (s for s in spaces if len(s) > i)
                systems.extend([t for t in test if not any(t.issubset(r) for r in refer)])

            spaces = systems

        # Calculate pds for smaller dimension spaces first
        spaces.sort(key=len, reverse=False)

        # TODO PBarSafe is might not be safe as it cannot take an iteratble as input.
        pds = [self._get_pd_patch_for_space(s) for s in PBar(spaces, disable=(not verbose))]
        pds = dict(pds)

        # TODO comprhys: refactor to have self._compute method to allow serialisation
        self.spaces = spaces
        self.pds = pds
        self.all_entries = all_entries
        self.el_refs = el_refs
        self.elements = elements

        # Add terminal elements as we may not have PD patches including them
        # NOTE add el_refs incase no multielement entries are present for el
        _stable_entries = set(se for pd in pds.values() for se in pd._stable_entries)
        self._stable_entries = tuple(_stable_entries.union(self.el_refs.values()))
        self._stable_spaces = tuple(frozenset(e.composition.elements) for e in self._stable_entries)

    def __repr__(self):
        return f"{self.__class__.__name__}\n Covering {len(self.spaces)} Sub-Spaces"

    def as_dict(self):
        """
        Returns:
            MSONable dictionary representation of PatchedPhaseDiagram
        """
        return {
            "@module": self.__class__.__module__,
            "@class": self.__class__.__name__,
            "all_entries": [e.as_dict() for e in self.all_entries],
            "elements": [e.as_dict() for e in self.elements],
        }

    @classmethod
    def from_dict(cls, d):
        """
        Args:
            d (dict): dictionary representation of PatchedPhaseDiagram

        Returns:
            PatchedPhaseDiagram
        """
        entries = [MontyDecoder().process_decoded(dd) for dd in d["all_entries"]]
        elements = [Element.from_dict(dd) for dd in d["elements"]]
        return cls(entries, elements)

    # NOTE the following could be inherited unchanged from PhaseDiagram:
    #     __repr__,
    #     as_dict,
    #     all_entries_hulldata,
    #     unstable_entries,
    #     stable_entries,
    #     get_form_energy(),
    #     get_form_energy_per_atom(),
    #     get_hull_energy(),
    #     get_e_above_hull(),
    #     get_decomp_and_e_above_hull(),
    #     get_decomp_and_phase_separation_energy(),
    #     get_phase_separation_energy()

    def get_pd_for_entry(self, entry):
        """
        Get the possible phase diagrams for an entry

        Args:
            entry (PDEntry/Composition): a PDEntry or Composition like entry

        Returns:
            Dictionary of {space: PhaseDiagram} that the entry is part of
        """
        if isinstance(entry, Composition):
            entry_space = frozenset(entry.elements)
        else:
            entry_space = frozenset(entry.composition.elements)

        try:
            return self.pds[entry_space]
        except KeyError:
            for space, pd in self.pds.items():
                if space.issuperset(entry_space):
                    return pd

            raise ValueError(f"No suitable PhaseDiagrams found for {entry}.")

    def get_decomposition(self, comp):
        """
        See PhaseDiagram

        Args:
            comp (Composition): A composition

        Returns:
            Decomposition as a dict of {PDEntry: amount} where amount
            is the amount of the fractional composition.
        """
        try:
            pd = self.get_pd_for_entry(comp)
            return pd.get_decomposition(comp)
        except ValueError as e:
            # NOTE warn when stitching across pds is being used
            warnings.warn(str(e) + " Using SLSQP to find decomposition")
            competing_entries = self._get_stable_entries_in_space(frozenset(comp.elements))
            return _get_slsqp_decomp(comp, competing_entries)

    def get_equilibrium_reaction_energy(self, entry):
        """
        See PhaseDiagram

        NOTE this is only approximately the same as the what we would get
        from `PhaseDiagram` as we make use of the slsqp approach inside
        get_phase_separation_energy().

        Args:
            entry (PDEntry): A PDEntry like object

        Returns:
            Equilibrium reaction energy of entry. Stable entries should have
            equilibrium reaction energy <= 0. The energy is given per atom.
        """
        return self.get_phase_separation_energy(entry, stable_only=True)

    # NOTE the following functions are not implemented for PatchedPhaseDiagram

    def _get_facet_and_simplex(self):
        """
        Not Implemented - See PhaseDiagram
        """
        raise NotImplementedError("`_get_facet_and_simplex` not implemented for `PatchedPhaseDiagram`")

    def _get_all_facets_and_simplexes(self):
        """
        Not Implemented - See PhaseDiagram
        """
        raise NotImplementedError("`_get_all_facets_and_simplexes` not implemented for `PatchedPhaseDiagram`")

    def _get_facet_chempots(self):
        """
        Not Implemented - See PhaseDiagram
        """
        raise NotImplementedError("`_get_facet_chempots` not implemented for `PatchedPhaseDiagram`")

    def _get_simplex_intersections(self):
        """
        Not Implemented - See PhaseDiagram
        """
        raise NotImplementedError("`_get_simplex_intersections` not implemented for `PatchedPhaseDiagram`")

    def get_composition_chempots(self):
        """
        Not Implemented - See PhaseDiagram
        """
        raise NotImplementedError("`get_composition_chempots` not implemented for `PatchedPhaseDiagram`")

    def get_all_chempots(self):
        """
        Not Implemented - See PhaseDiagram
        """
        raise NotImplementedError("`get_all_chempots` not implemented for `PatchedPhaseDiagram`")

    def get_transition_chempots(self):
        """
        Not Implemented - See PhaseDiagram
        """
        raise NotImplementedError("`get_transition_chempots` not implemented for `PatchedPhaseDiagram`")

    def get_critical_compositions(self):
        """
        Not Implemented - See PhaseDiagram
        """
        raise NotImplementedError("`get_critical_compositions` not implemented for `PatchedPhaseDiagram`")

    def get_element_profile(self):
        """
        Not Implemented - See PhaseDiagram
        """
        raise NotImplementedError("`get_element_profile` not implemented for `PatchedPhaseDiagram`")

    def get_chempot_range_map(self):
        """
        Not Implemented - See PhaseDiagram
        """
        raise NotImplementedError("`get_chempot_range_map` not implemented for `PatchedPhaseDiagram`")

    def getmu_vertices_stability_phase(self):
        """
        Not Implemented - See PhaseDiagram
        """
        raise NotImplementedError("`getmu_vertices_stability_phase` not implemented for `PatchedPhaseDiagram`")

    def get_chempot_range_stability_phase(self):
        """
        Not Implemented - See PhaseDiagram
        """
        raise NotImplementedError("`get_chempot_range_stability_phase` not implemented for `PatchedPhaseDiagram`")

    def _get_pd_patch_for_space(self, space):
        """
        Args:
            space (str): chemical space of the form A-B-X

        Returns:
            space, PhaseDiagram for the given chemical space
        """
        space_entries = [e for e, s in zip(self.qhull_entries, self._qhull_spaces) if space.issuperset(s)]

        return space, PhaseDiagram(space_entries)


class ReactionDiagram:
    """
    Analyzes the possible reactions between a pair of compounds, e.g.,
    an electrolyte and an electrode.
    """

    def __init__(self, entry1, entry2, all_entries, tol=1e-4, float_fmt="%.4f"):
        """
        Args:
            entry1 (ComputedEntry): Entry for 1st component. Note that
                corrections, if any, must already be pre-applied. This is to
                give flexibility for different kinds of corrections, e.g.,
                if a particular entry is fitted to an experimental data (such
                as EC molecule).
            entry2 (ComputedEntry): Entry for 2nd component. Note that
                corrections must already be pre-applied. This is to
                give flexibility for different kinds of corrections, e.g.,
                if a particular entry is fitted to an experimental data (such
                as EC molecule).
            all_entries ([ComputedEntry]): All other entries to be
                considered in the analysis. Note that corrections, if any,
                must already be pre-applied.
            tol (float): Tolerance to be used to determine validity of reaction.
            float_fmt (str): Formatting string to be applied to all floats.
                Determines number of decimal places in reaction string.
        """
        elements = set()
        for e in [entry1, entry2]:
            elements.update([el.symbol for el in e.composition.elements])

        elements = tuple(elements)  # Fix elements to ensure order.

        comp_vec1 = np.array([entry1.composition.get_atomic_fraction(el) for el in elements])
        comp_vec2 = np.array([entry2.composition.get_atomic_fraction(el) for el in elements])
        r1 = entry1.composition.reduced_composition
        r2 = entry2.composition.reduced_composition

        logger.debug("%d total entries." % len(all_entries))

        pd = PhaseDiagram(all_entries + [entry1, entry2])
        terminal_formulas = [
            entry1.composition.reduced_formula,
            entry2.composition.reduced_formula,
        ]

        logger.debug("%d stable entries" % len(pd.stable_entries))
        logger.debug("%d facets" % len(pd.facets))
        logger.debug("%d qhull_entries" % len(pd.qhull_entries))

        rxn_entries = []
        done = []

        def fmt(fl):
            return float_fmt % fl

        for facet in pd.facets:
            for face in itertools.combinations(facet, len(facet) - 1):
                face_entries = [pd.qhull_entries[i] for i in face]

                if any(e.composition.reduced_formula in terminal_formulas for e in face_entries):
                    continue

                try:

                    m = []
                    for e in face_entries:
                        m.append([e.composition.get_atomic_fraction(el) for el in elements])
                    m.append(comp_vec2 - comp_vec1)
                    m = np.array(m).T
                    coeffs = np.linalg.solve(m, comp_vec2)

                    x = coeffs[-1]
                    # pylint: disable=R1716
                    if all(c >= -tol for c in coeffs) and (abs(sum(coeffs[:-1]) - 1) < tol) and (tol < x < 1 - tol):

                        c1 = x / r1.num_atoms
                        c2 = (1 - x) / r2.num_atoms
                        factor = 1 / (c1 + c2)

                        c1 *= factor
                        c2 *= factor

                        # Avoid duplicate reactions.
                        if any(np.allclose([c1, c2], cc) for cc in done):
                            continue

                        done.append((c1, c2))

                        rxn_str = "{} {} + {} {} -> ".format(
                            fmt(c1),
                            r1.reduced_formula,
                            fmt(c2),
                            r2.reduced_formula,
                        )
                        products = []
                        product_entries = []

                        energy = -(x * entry1.energy_per_atom + (1 - x) * entry2.energy_per_atom)

                        for c, e in zip(coeffs[:-1], face_entries):
                            if c > tol:
                                r = e.composition.reduced_composition
                                products.append(f"{fmt(c / r.num_atoms * factor)} {r.reduced_formula}")
                                product_entries.append((c, e))
                                energy += c * e.energy_per_atom

                        rxn_str += " + ".join(products)
                        comp = x * comp_vec1 + (1 - x) * comp_vec2
                        entry = PDEntry(
                            Composition(dict(zip(elements, comp))),
                            energy=energy,
                            attribute=rxn_str,
                        )
                        entry.decomposition = product_entries
                        rxn_entries.append(entry)
                except np.linalg.LinAlgError:
                    logger.debug(
                        "Reactants = %s"
                        % (
                            ", ".join(
                                [
                                    entry1.composition.reduced_formula,
                                    entry2.composition.reduced_formula,
                                ]
                            )
                        )
                    )
                    logger.debug("Products = %s" % (", ".join([e.composition.reduced_formula for e in face_entries])))

        rxn_entries = sorted(rxn_entries, key=lambda e: e.name, reverse=True)

        self.entry1 = entry1
        self.entry2 = entry2
        self.rxn_entries = rxn_entries
        self.labels = collections.OrderedDict()
        for i, e in enumerate(rxn_entries):
            self.labels[str(i + 1)] = e.attribute
            e.name = str(i + 1)
        self.all_entries = all_entries
        self.pd = pd

    def get_compound_pd(self):
        """
        Get the CompoundPhaseDiagram object, which can then be used for
        plotting.

        Returns:
            CompoundPhaseDiagram
        """
        # For this plot, since the reactions are reported in formation
        # energies, we need to set the energies of the terminal compositions
        # to 0. So we make create copies with 0 energy.
        entry1 = PDEntry(self.entry1.composition, 0)
        entry2 = PDEntry(self.entry2.composition, 0)

        cpd = CompoundPhaseDiagram(
            self.rxn_entries + [entry1, entry2],
            [
                Composition(entry1.composition.reduced_formula),
                Composition(entry2.composition.reduced_formula),
            ],
            normalize_terminal_compositions=False,
        )
        return cpd


class PhaseDiagramError(Exception):
    """
    An exception class for Phase Diagram generation.
    """

    pass


def get_facets(qhull_data, joggle=False):
    """
    Get the simplex facets for the Convex hull.

    Args:
        qhull_data (np.ndarray): The data from which to construct the convex
            hull as a Nxd array (N being number of data points and d being the
            dimension)
        joggle (boolean): Whether to joggle the input to avoid precision
            errors.

    Returns:
        List of simplices of the Convex Hull.
    """
    if joggle:
        return ConvexHull(qhull_data, qhull_options="QJ i").simplices
    return ConvexHull(qhull_data, qhull_options="Qt i").simplices


def _get_slsqp_decomp(
    comp,
    competing_entries,
    tols=[1e-8],
    maxiter=1000,
):
    """
    Finds the amounts of competing compositions that minimize the energy of a
    given composition

    The algorithm is based on the work in the following paper:

    1. Bartel, C., Trewartha, A., Wang, Q., Dunn, A., Jain, A., Ceder, G.,
        A critical examination of compound stability predictions from
        machine-learned formation energies, npj Computational Materials 6, 97 (2020)

    Args:
        comp (Composition): A Composition to analyze
        competing_entries ([PDEntry]): List of entries to consider for decomposition
        tols (list): tolerances to try for SLSQP convergence. Issues observed for
            tol > 1e-7 in the fractional composition (default 1e-8)
        maxiter (int): maximum number of SLSQP iterations

    Returns:
            decomposition as a dict of {PDEntry: amount} where amount
            is the amount of the fractional composition.
    """

    # Elemental amount present in given entry
    amts = comp.get_el_amt_dict()
    chemical_space = tuple(amts.keys())
    b = np.array([amts[el] for el in chemical_space])

    # Elemental amounts present in competing entries
    A_transpose = np.zeros((len(chemical_space), len(competing_entries)))
    for j, comp_entry in enumerate(competing_entries):
        amts = comp_entry.composition.get_el_amt_dict()
        for i, el in enumerate(chemical_space):
            A_transpose[i, j] = amts[el]

    # NOTE normalize arrays to avoid calls to fractional_composition
    b = b / np.sum(b)
    A_transpose = A_transpose / np.sum(A_transpose, axis=0)

    # Energies of competing entries
    Es = np.array([comp_entry.energy_per_atom for comp_entry in competing_entries])

    molar_constraint = {"type": "eq", "fun": lambda x: np.dot(A_transpose, x) - b, "jac": lambda x: A_transpose}

    options = {"maxiter": maxiter, "disp": False}

    # NOTE max_bound needs to be larger than 1
    max_bound = comp.num_atoms
    bounds = [(0, max_bound)] * len(competing_entries)
    x0 = [1 / len(competing_entries)] * len(competing_entries)

    # NOTE the tolerance needs to be tight to stop the optimization
    # from exiting before convergence is reached. Issues observed for
    # tol > 1e-7 in the fractional composition (default 1e-8).
    for tol in sorted(tols):
        solution = minimize(
            fun=lambda x: np.dot(x, Es),
            x0=x0,
            method="SLSQP",
            jac=lambda x: Es,
            bounds=bounds,
            constraints=[molar_constraint],
            tol=tol,
            options=options,
        )

        if solution.success:
            decomp_amts = solution.x
            return {
                c: amt  # NOTE this is the amount of the fractional composition.
                for c, amt in zip(competing_entries, decomp_amts)
                if amt > PhaseDiagram.numerical_tol
            }

    raise ValueError(f"No valid decomp found for {comp}!")


class PDPlotter:
    """
    A plotter class for compositional phase diagrams.
    """

    def __init__(
        self,
        phasediagram: PhaseDiagram,
        show_unstable: float = 0.2,
        backend: Literal["plotly", "matplotlib"] = "plotly",
        **plotkwargs,
    ):
        """
        Args:
            phasediagram (PhaseDiagram): PhaseDiagram object.
            show_unstable (float): Whether unstable (above the hull) phases will be
                plotted. If a number > 0 is entered, all phases with
                e_hull < show_unstable (eV/atom) will be shown.
            backend ("plotly" | "matplotlib"): Python package used for plotting. Defaults to "plotly".
            **plotkwargs (dict): Keyword args passed to matplotlib.pyplot.plot. Can
                be used to customize markers etc. If not set, the default is
                {
                    "markerfacecolor": (0.2157, 0.4941, 0.7216),
                    "markersize": 10,
                    "linewidth": 3
                }
        """
        # note: palettable imports matplotlib
        from palettable.colorbrewer.qualitative import Set1_3

        self._pd = phasediagram
        self._dim = len(self._pd.elements)
        if self._dim > 4:
            raise ValueError("Only 1-4 components supported!")
        self.lines = uniquelines(self._pd.facets) if self._dim > 1 else [[self._pd.facets[0][0], self._pd.facets[0][0]]]
        self.show_unstable = show_unstable
        self.backend = backend
        self._min_energy = min(self._pd.get_form_energy_per_atom(e) for e in self._pd.stable_entries)
        colors = Set1_3.mpl_colors
        self.plotkwargs = plotkwargs or {
            "markerfacecolor": colors[2],
            "markersize": 10,
            "linewidth": 3,
        }

    @property  # type: ignore
    @lru_cache(1)
    def pd_plot_data(self):
        """
        Plotting data for phase diagram. Cached for repetitive calls.
        2-comp - Full hull with energies
        3/4-comp - Projection into 2D or 3D Gibbs triangle.

        Returns:
            (lines, stable_entries, unstable_entries):
            - lines is a list of list of coordinates for lines in the PD.
            - stable_entries is a dict of {coordinates : entry} for each stable node
                in the phase diagram. (Each coordinate can only have one
                stable phase)
            - unstable_entries is a dict of {entry: coordinates} for all unstable
                nodes in the phase diagram.
        """
        pd = self._pd
        entries = pd.qhull_entries
        data = np.array(pd.qhull_data)
        lines = []
        stable_entries = {}
        for line in self.lines:
            entry1 = entries[line[0]]
            entry2 = entries[line[1]]
            if self._dim < 3:
                x = [data[line[0]][0], data[line[1]][0]]
                y = [
                    pd.get_form_energy_per_atom(entry1),
                    pd.get_form_energy_per_atom(entry2),
                ]
                coord = [x, y]
            elif self._dim == 3:
                coord = triangular_coord(data[line, 0:2])
            else:
                coord = tet_coord(data[line, 0:3])
            lines.append(coord)
            labelcoord = list(zip(*coord))
            stable_entries[labelcoord[0]] = entry1
            stable_entries[labelcoord[1]] = entry2

        all_entries = pd.all_entries
        all_data = np.array(pd.all_entries_hulldata)
        unstable_entries = {}
        stable = pd.stable_entries
        for i, entry in enumerate(all_entries):
            if entry not in stable:
                if self._dim < 3:
                    x = [all_data[i][0], all_data[i][0]]
                    y = [
                        pd.get_form_energy_per_atom(entry),
                        pd.get_form_energy_per_atom(entry),
                    ]
                    coord = [x, y]
                elif self._dim == 3:
                    coord = triangular_coord([all_data[i, 0:2], all_data[i, 0:2]])
                else:
                    coord = tet_coord([all_data[i, 0:3], all_data[i, 0:3], all_data[i, 0:3]])
                labelcoord = list(zip(*coord))
                unstable_entries[entry] = labelcoord[0]

        return lines, stable_entries, unstable_entries

    def get_plot(
        self,
        label_stable=True,
        label_unstable=True,
        ordering=None,
        energy_colormap=None,
        process_attributes=False,
        plt=None,
        label_uncertainties=False,
    ):
        """
        Args:
            label_stable: Whether to label stable compounds.
            label_unstable: Whether to label unstable compounds.
            ordering: Ordering of vertices (matplotlib backend only).
            energy_colormap: Colormap for coloring energy (matplotlib backend only).
            process_attributes: Whether to process the attributes (matplotlib
                backend only).
            plt: Existing plt object if plotting multiple phase diagrams (
                matplotlib backend only).
            label_uncertainties: Whether to add error bars to the hull (plotly
                backend only). For binaries, this also shades the hull with the
                uncertainty window.

        Returns:
            go.Figure (plotly) or matplotlib.pyplot (matplotlib)
        """
        fig = None

        if self.backend == "plotly":
            data = [self._create_plotly_lines()]

            if self._dim == 3:
                data.append(self._create_plotly_ternary_support_lines())
                data.append(self._create_plotly_ternary_hull())

            stable_labels_plot = self._create_plotly_stable_labels(label_stable)
            stable_marker_plot, unstable_marker_plot = self._create_plotly_markers(label_uncertainties)

            if self._dim == 2 and label_uncertainties:
                data.append(self._create_plotly_uncertainty_shading(stable_marker_plot))

            data.append(stable_labels_plot)
            data.append(unstable_marker_plot)
            data.append(stable_marker_plot)

            fig = go.Figure(data=data)
            fig.layout = self._create_plotly_figure_layout()

        elif self.backend == "matplotlib":
            if self._dim <= 3:
                fig = self._get_2d_plot(
                    label_stable,
                    label_unstable,
                    ordering,
                    energy_colormap,
                    plt=plt,
                    process_attributes=process_attributes,
                )
            elif self._dim == 4:
                fig = self._get_3d_plot(label_stable)

        return fig

    def plot_element_profile(self, element, comp, show_label_index=None, xlim=5):
        """
        Draw the element profile plot for a composition varying different
        chemical potential of an element.
        X value is the negative value of the chemical potential reference to
        elemental chemical potential. For example, if choose Element("Li"),
        X= -(µLi-µLi0), which corresponds to the voltage versus metal anode.
        Y values represent for the number of element uptake in this composition
        (unit: per atom). All reactions are printed to help choosing the
        profile steps you want to show label in the plot.

        Args:
         element (Element): An element of which the chemical potential is
            considered. It also must be in the phase diagram.
         comp (Composition): A composition.
         show_label_index (list of integers): The labels for reaction products
            you want to show in the plot. Default to None (not showing any
            annotation for reaction products). For the profile steps you want
            to show the labels, just add it to the show_label_index. The
            profile step counts from zero. For example, you can set
            show_label_index=[0, 2, 5] to label profile step 0,2,5.
         xlim (float): The max x value. x value is from 0 to xlim. Default to
            5 eV.

        Returns:
            Plot of element profile evolution by varying the chemical potential
            of an element.
        """
        plt = pretty_plot(12, 8)
        pd = self._pd
        evolution = pd.get_element_profile(element, comp)
        num_atoms = evolution[0]["reaction"].reactants[0].num_atoms
        element_energy = evolution[0]["chempot"]
        x1, x2, y1 = None, None, None
        for i, d in enumerate(evolution):
            v = -(d["chempot"] - element_energy)
            if i != 0:
                plt.plot([x2, x2], [y1, d["evolution"] / num_atoms], "k", linewidth=2.5)
            x1 = v
            y1 = d["evolution"] / num_atoms

            if i != len(evolution) - 1:
                x2 = -(evolution[i + 1]["chempot"] - element_energy)
            else:
                x2 = 5.0
            if show_label_index is not None and i in show_label_index:
                products = [
                    re.sub(r"(\d+)", r"$_{\1}$", p.reduced_formula)
                    for p in d["reaction"].products
                    if p.reduced_formula != element.symbol
                ]
                plt.annotate(
                    ", ".join(products),
                    xy=(v + 0.05, y1 + 0.05),
                    fontsize=24,
                    color="r",
                )
                plt.plot([x1, x2], [y1, y1], "r", linewidth=3)
            else:
                plt.plot([x1, x2], [y1, y1], "k", linewidth=2.5)

        plt.xlim((0, xlim))
        plt.xlabel("-$\\Delta{\\mu}$ (eV)")
        plt.ylabel("Uptake per atom")

        return plt

    def show(self, *args, **kwargs):
        r"""
        Draw the phase diagram using Plotly (or Matplotlib) and show it.

        Args:
            *args: Passed to get_plot.
            **kwargs: Passed to get_plot.
        """
        self.get_plot(*args, **kwargs).show()

    def _get_2d_plot(
        self,
        label_stable=True,
        label_unstable=True,
        ordering=None,
        energy_colormap=None,
        vmin_mev=-60.0,
        vmax_mev=60.0,
        show_colorbar=True,
        process_attributes=False,
        plt=None,
    ):
        """
        Shows the plot using pylab. Contains import statements since matplotlib is a
        fairly extensive library to load.
        """
        if plt is None:
            plt = pretty_plot(8, 6)
        from matplotlib.font_manager import FontProperties

        if ordering is None:
            (lines, labels, unstable) = self.pd_plot_data
        else:
            (_lines, _labels, _unstable) = self.pd_plot_data
            (lines, labels, unstable) = order_phase_diagram(_lines, _labels, _unstable, ordering)
        if energy_colormap is None:
            if process_attributes:
                for x, y in lines:
                    plt.plot(x, y, "k-", linewidth=3, markeredgecolor="k")
                # One should think about a clever way to have "complex"
                # attributes with complex processing options but with a clear
                # logic. At this moment, I just use the attributes to know
                # whether an entry is a new compound or an existing (from the
                #  ICSD or from the MP) one.
                for x, y in labels.keys():
                    if labels[(x, y)].attribute is None or labels[(x, y)].attribute == "existing":
                        plt.plot(x, y, "ko", **self.plotkwargs)
                    else:
                        plt.plot(x, y, "k*", **self.plotkwargs)
            else:
                for x, y in lines:
                    plt.plot(x, y, "ko-", **self.plotkwargs)
        else:
            from matplotlib.cm import ScalarMappable
            from matplotlib.colors import LinearSegmentedColormap, Normalize

            for x, y in lines:
                plt.plot(x, y, "k-", markeredgecolor="k")
            vmin = vmin_mev / 1000.0
            vmax = vmax_mev / 1000.0
            if energy_colormap == "default":
                mid = -vmin / (vmax - vmin)
                cmap = LinearSegmentedColormap.from_list(
                    "my_colormap",
                    [
                        (0.0, "#005500"),
                        (mid, "#55FF55"),
                        (mid, "#FFAAAA"),
                        (1.0, "#FF0000"),
                    ],
                )
            else:
                cmap = energy_colormap
            norm = Normalize(vmin=vmin, vmax=vmax)
            _map = ScalarMappable(norm=norm, cmap=cmap)
            _energies = [self._pd.get_equilibrium_reaction_energy(entry) for coord, entry in labels.items()]
            energies = [en if en < 0.0 else -0.00000001 for en in _energies]
            vals_stable = _map.to_rgba(energies)
            ii = 0
            if process_attributes:
                for x, y in labels.keys():
                    if labels[(x, y)].attribute is None or labels[(x, y)].attribute == "existing":
                        plt.plot(x, y, "o", markerfacecolor=vals_stable[ii], markersize=12)
                    else:
                        plt.plot(x, y, "*", markerfacecolor=vals_stable[ii], markersize=18)
                    ii += 1
            else:
                for x, y in labels.keys():
                    plt.plot(x, y, "o", markerfacecolor=vals_stable[ii], markersize=15)
                    ii += 1

        font = FontProperties()
        font.set_weight("bold")
        font.set_size(24)

        # Sets a nice layout depending on the type of PD. Also defines a
        # "center" for the PD, which then allows the annotations to be spread
        # out in a nice manner.
        if len(self._pd.elements) == 3:
            plt.axis("equal")
            plt.xlim((-0.1, 1.2))
            plt.ylim((-0.1, 1.0))
            plt.axis("off")
            center = (0.5, math.sqrt(3) / 6)
        else:
            all_coords = labels.keys()
            miny = min(c[1] for c in all_coords)
            ybuffer = max(abs(miny) * 0.1, 0.1)
            plt.xlim((-0.1, 1.1))
            plt.ylim((miny - ybuffer, ybuffer))
            center = (0.5, miny / 2)
            plt.xlabel("Fraction", fontsize=28, fontweight="bold")
            plt.ylabel("Formation energy (eV/atom)", fontsize=28, fontweight="bold")

        for coords in sorted(labels.keys(), key=lambda x: -x[1]):
            entry = labels[coords]
            label = entry.name

            # The follow defines an offset for the annotation text emanating
            # from the center of the PD. Results in fairly nice layouts for the
            # most part.
            vec = np.array(coords) - center
            vec = vec / np.linalg.norm(vec) * 10 if np.linalg.norm(vec) != 0 else vec
            valign = "bottom" if vec[1] > 0 else "top"
            if vec[0] < -0.01:
                halign = "right"
            elif vec[0] > 0.01:
                halign = "left"
            else:
                halign = "center"
            if label_stable:
                if process_attributes and entry.attribute == "new":
                    plt.annotate(
                        latexify(label),
                        coords,
                        xytext=vec,
                        textcoords="offset points",
                        horizontalalignment=halign,
                        verticalalignment=valign,
                        fontproperties=font,
                        color="g",
                    )
                else:
                    plt.annotate(
                        latexify(label),
                        coords,
                        xytext=vec,
                        textcoords="offset points",
                        horizontalalignment=halign,
                        verticalalignment=valign,
                        fontproperties=font,
                    )

        if self.show_unstable:
            font = FontProperties()
            font.set_size(16)
            energies_unstable = [self._pd.get_e_above_hull(entry) for entry, coord in unstable.items()]
            if energy_colormap is not None:
                energies.extend(energies_unstable)
                vals_unstable = _map.to_rgba(energies_unstable)
            ii = 0
            for entry, coords in unstable.items():
                ehull = self._pd.get_e_above_hull(entry)
                if ehull < self.show_unstable:
                    vec = np.array(coords) - center
                    vec = vec / np.linalg.norm(vec) * 10 if np.linalg.norm(vec) != 0 else vec
                    label = entry.name
                    if energy_colormap is None:
                        plt.plot(
                            coords[0],
                            coords[1],
                            "ks",
                            linewidth=3,
                            markeredgecolor="k",
                            markerfacecolor="r",
                            markersize=8,
                        )
                    else:
                        plt.plot(
                            coords[0],
                            coords[1],
                            "s",
                            linewidth=3,
                            markeredgecolor="k",
                            markerfacecolor=vals_unstable[ii],
                            markersize=8,
                        )
                    if label_unstable:
                        plt.annotate(
                            latexify(label),
                            coords,
                            xytext=vec,
                            textcoords="offset points",
                            horizontalalignment=halign,
                            color="b",
                            verticalalignment=valign,
                            fontproperties=font,
                        )
                    ii += 1
        if energy_colormap is not None and show_colorbar:
            _map.set_array(energies)
            cbar = plt.colorbar(_map)
            cbar.set_label(
                "Energy [meV/at] above hull (in red)\nInverse energy [ meV/at] above hull (in green)",
                rotation=-90,
                ha="left",
                va="center",
            )
        f = plt.gcf()
        f.set_size_inches((8, 6))
        plt.subplots_adjust(left=0.09, right=0.98, top=0.98, bottom=0.07)
        return plt

    def _get_3d_plot(self, label_stable=True):
        """
        Shows the plot using pylab.  Usually I won"t do imports in methods,
        but since plotting is a fairly expensive library to load and not all
        machines have matplotlib installed, I have done it this way.
        """
        import matplotlib.pyplot as plt
        from matplotlib.font_manager import FontProperties

        fig = plt.figure()
        ax = fig.add_subplot(111, projection="3d")
        font = FontProperties(weight="bold", size=13)
        (lines, labels, unstable) = self.pd_plot_data
        count = 1
        newlabels = []
        for x, y, z in lines:
            ax.plot(
                x,
                y,
                z,
                "bo-",
                linewidth=3,
                markeredgecolor="b",
                markerfacecolor="r",
                markersize=10,
            )
        for coords in sorted(labels.keys()):
            entry = labels[coords]
            label = entry.name
            if label_stable:
                if len(entry.composition.elements) == 1:
                    ax.text(coords[0], coords[1], coords[2], label, fontproperties=font)
                else:
                    ax.text(coords[0], coords[1], coords[2], str(count), fontsize=12)
                    newlabels.append(f"{count} : {latexify(label)}")
                    count += 1
        plt.figtext(0.01, 0.01, "\n".join(newlabels), fontproperties=font)
        ax.axis("off")
        ax.set_xlim(-0.1, 0.72)
        ax.set_ylim(0, 0.66)
        ax.set_zlim(0, 0.56)  # pylint: disable=E1101
        return plt

    def write_image(self, stream, image_format="svg", **kwargs):
        r"""
        Writes the phase diagram to an image in a stream.

        Args:
            stream:
                stream to write to. Can be a file stream or a StringIO stream.
            image_format
                format for image. Can be any of matplotlib supported formats.
                Defaults to svg for best results for vector graphics.
            **kwargs: Pass through to get_plot functino.
        """
        plt = self.get_plot(**kwargs)

        f = plt.gcf()
        f.set_size_inches((12, 10))

        plt.savefig(stream, format=image_format)

    def plot_chempot_range_map(self, elements, referenced=True):
        """
        Plot the chemical potential range _map. Currently works only for
        3-component PDs.

        Args:
            elements: Sequence of elements to be considered as independent
                variables. E.g., if you want to show the stability ranges of
                all Li-Co-O phases wrt to uLi and uO, you will supply
                [Element("Li"), Element("O")]
            referenced: if True, gives the results with a reference being the
                        energy of the elemental phase. If False, gives absolute values.
        """
        self.get_chempot_range_map_plot(elements, referenced=referenced).show()

    def get_chempot_range_map_plot(self, elements, referenced=True):
        """
        Returns a plot of the chemical potential range _map. Currently works
        only for 3-component PDs.

        Args:
            elements: Sequence of elements to be considered as independent
                variables. E.g., if you want to show the stability ranges of
                all Li-Co-O phases wrt to uLi and uO, you will supply
                [Element("Li"), Element("O")]
            referenced: if True, gives the results with a reference being the
                        energy of the elemental phase. If False, gives absolute values.

        Returns:
            A matplotlib plot object.
        """

        plt = pretty_plot(12, 8)
        chempot_ranges = self._pd.get_chempot_range_map(elements, referenced=referenced)
        missing_lines = {}
        excluded_region = []
        for entry, lines in chempot_ranges.items():
            comp = entry.composition
            center_x = 0
            center_y = 0
            coords = []
            contain_zero = any(comp.get_atomic_fraction(el) == 0 for el in elements)
            is_boundary = (not contain_zero) and sum(comp.get_atomic_fraction(el) for el in elements) == 1
            for line in lines:
                (x, y) = line.coords.transpose()
                plt.plot(x, y, "k-")

                for coord in line.coords:
                    if not in_coord_list(coords, coord):
                        coords.append(coord.tolist())
                        center_x += coord[0]
                        center_y += coord[1]
                if is_boundary:
                    excluded_region.extend(line.coords)

            if coords and contain_zero:
                missing_lines[entry] = coords
            else:
                xy = (center_x / len(coords), center_y / len(coords))
                plt.annotate(latexify(entry.name), xy, fontsize=22)

        ax = plt.gca()
        xlim = ax.get_xlim()
        ylim = ax.get_ylim()

        # Shade the forbidden chemical potential regions.
        excluded_region.append([xlim[1], ylim[1]])
        excluded_region = sorted(excluded_region, key=lambda c: c[0])
        (x, y) = np.transpose(excluded_region)
        plt.fill(x, y, "0.80")

        # The hull does not generate the missing horizontal and vertical lines.
        # The following code fixes this.
        el0 = elements[0]
        el1 = elements[1]
        for entry, coords in missing_lines.items():
            center_x = sum(c[0] for c in coords)
            center_y = sum(c[1] for c in coords)
            comp = entry.composition
            is_x = comp.get_atomic_fraction(el0) < 0.01
            is_y = comp.get_atomic_fraction(el1) < 0.01
            n = len(coords)
            if not (is_x and is_y):
                if is_x:
                    coords = sorted(coords, key=lambda c: c[1])
                    for i in [0, -1]:
                        x = [min(xlim), coords[i][0]]
                        y = [coords[i][1], coords[i][1]]
                        plt.plot(x, y, "k")
                        center_x += min(xlim)
                        center_y += coords[i][1]
                elif is_y:
                    coords = sorted(coords, key=lambda c: c[0])
                    for i in [0, -1]:
                        x = [coords[i][0], coords[i][0]]
                        y = [coords[i][1], min(ylim)]
                        plt.plot(x, y, "k")
                        center_x += coords[i][0]
                        center_y += min(ylim)
                xy = (center_x / (n + 2), center_y / (n + 2))
            else:
                center_x = sum(coord[0] for coord in coords) + xlim[0]
                center_y = sum(coord[1] for coord in coords) + ylim[0]
                xy = (center_x / (n + 1), center_y / (n + 1))

            plt.annotate(
                latexify(entry.name),
                xy,
                horizontalalignment="center",
                verticalalignment="center",
                fontsize=22,
            )

        plt.xlabel(f"$\\mu_{{{el0.symbol}}} - \\mu_{{{el0.symbol}}}^0$ (eV)")
        plt.ylabel(f"$\\mu_{{{el1.symbol}}} - \\mu_{{{el1.symbol}}}^0$ (eV)")
        plt.tight_layout()
        return plt

    def get_contour_pd_plot(self):
        """
        Plot a contour phase diagram plot, where phase triangles are colored
        according to degree of instability by interpolation. Currently only
        works for 3-component phase diagrams.

        Returns:
            A matplotlib plot object.
        """
        from matplotlib import cm
        from scipy import interpolate

        pd = self._pd
        entries = pd.qhull_entries
        data = np.array(pd.qhull_data)

        plt = self._get_2d_plot()
        data[:, 0:2] = triangular_coord(data[:, 0:2]).transpose()
        for i, e in enumerate(entries):
            data[i, 2] = self._pd.get_e_above_hull(e)

        gridsize = 0.005
        xnew = np.arange(0, 1.0, gridsize)
        ynew = np.arange(0, 1, gridsize)

        f = interpolate.LinearNDInterpolator(data[:, 0:2], data[:, 2])
        znew = np.zeros((len(ynew), len(xnew)))
        for (i, xval) in enumerate(xnew):
            for (j, yval) in enumerate(ynew):
                znew[j, i] = f(xval, yval)

        # pylint: disable=E1101
        plt.contourf(xnew, ynew, znew, 1000, cmap=cm.autumn_r)

        plt.colorbar()
        return plt

    def _create_plotly_lines(self):
        """
        Creates Plotly scatter (line) plots for all phase diagram facets.

        Returns:
            go.Scatter (or go.Scatter3d) plot
        """
        line_plot = None
        x, y, z, energies = [], [], [], []

        for line in self.pd_plot_data[0]:
            x.extend(list(line[0]) + [None])
            y.extend(list(line[1]) + [None])

            if self._dim == 3:
                z.extend(
                    [self._pd.get_form_energy_per_atom(self.pd_plot_data[1][coord]) for coord in zip(line[0], line[1])]
                    + [None]
                )

            elif self._dim == 4:
                energies.extend(
                    [
                        self._pd.get_form_energy_per_atom(self.pd_plot_data[1][coord])
                        for coord in zip(line[0], line[1], line[2])
                    ]
                    + [None]
                )
                z.extend(list(line[2]) + [None])

        plot_args = dict(
            mode="lines",
            hoverinfo="none",
            line={"color": "rgba(0,0,0,1.0)", "width": 7.0},
            showlegend=False,
        )

        if self._dim == 2:
            line_plot = go.Scatter(x=x, y=y, **plot_args)
        elif self._dim == 3:
            line_plot = go.Scatter3d(x=y, y=x, z=z, **plot_args)
        elif self._dim == 4:
            line_plot = go.Scatter3d(x=x, y=y, z=z, **plot_args)

        return line_plot

    def _create_plotly_stable_labels(self, label_stable=True):
        """
        Creates a (hidable) scatter trace containing labels of stable phases.
        Contains some functionality for creating sensible label positions.

        Returns:
            go.Scatter (or go.Scatter3d) plot
        """
        x, y, z, text, textpositions = [], [], [], [], []
        stable_labels_plot = None
        min_energy_x = None
        offset_2d = 0.005  # extra distance to offset label position for clarity
        offset_3d = 0.01

        energy_offset = -0.1 * self._min_energy

        if self._dim == 2:
            min_energy_x = min(list(self.pd_plot_data[1].keys()), key=lambda c: c[1])[0]

        for coords, entry in self.pd_plot_data[1].items():
            if entry.composition.is_element:  # taken care of by other function
                continue
            x_coord = coords[0]
            y_coord = coords[1]
            textposition = None

            if self._dim == 2:
                textposition = "bottom left"
                if x_coord >= min_energy_x:
                    textposition = "bottom right"
                    x_coord += offset_2d
                else:
                    x_coord -= offset_2d
                y_coord -= offset_2d
            elif self._dim == 3:
                textposition = "middle center"
                if coords[0] > 0.5:
                    x_coord += offset_3d
                else:
                    x_coord -= offset_3d
                if coords[1] > 0.866 / 2:
                    y_coord -= offset_3d
                else:
                    y_coord += offset_3d

                z.append(self._pd.get_form_energy_per_atom(entry) + energy_offset)

            elif self._dim == 4:
                x_coord = x_coord - offset_3d
                y_coord = y_coord - offset_3d
                textposition = "bottom right"
                z.append(coords[2])

            x.append(x_coord)
            y.append(y_coord)
            textpositions.append(textposition)

            comp = entry.composition
            if hasattr(entry, "original_entry"):
                comp = entry.original_entry.composition

            formula = comp.reduced_formula
            text.append(htmlify(formula))

        visible = True
        if not label_stable or self._dim == 4:
            visible = "legendonly"

        plot_args = dict(
            text=text,
            textposition=textpositions,
            mode="text",
            name="Labels (stable)",
            hoverinfo="skip",
            opacity=1.0,
            visible=visible,
            showlegend=True,
        )

        if self._dim == 2:
            stable_labels_plot = go.Scatter(x=x, y=y, **plot_args)
        elif self._dim == 3:
            stable_labels_plot = go.Scatter3d(x=y, y=x, z=z, **plot_args)
        elif self._dim == 4:
            stable_labels_plot = go.Scatter3d(x=x, y=y, z=z, **plot_args)

        return stable_labels_plot

    def _create_plotly_element_annotations(self):
        """
        Creates terminal element annotations for Plotly phase diagrams.

        Returns:
            list of annotation dicts.
        """
        annotations_list = []
        x, y, z = None, None, None

        for coords, entry in self.pd_plot_data[1].items():
            if not entry.composition.is_element:
                continue

            x, y = coords[0], coords[1]

            if self._dim == 3:
                z = self._pd.get_form_energy_per_atom(entry)
            elif self._dim == 4:
                z = coords[2]

            if entry.composition.is_element:
                clean_formula = str(entry.composition.elements[0])
                if hasattr(entry, "original_entry"):
                    orig_comp = entry.original_entry.composition
                    clean_formula = htmlify(orig_comp.reduced_formula)

                font_dict = {"color": "#000000", "size": 24.0}
                opacity = 1.0

            annotation = plotly_layouts["default_annotation_layout"].copy()
            annotation.update(
                {
                    "x": x,
                    "y": y,
                    "font": font_dict,
                    "text": clean_formula,
                    "opacity": opacity,
                }
            )

            if self._dim in (3, 4):
                for d in ["xref", "yref"]:
                    annotation.pop(d)  # Scatter3d cannot contain xref, yref
                    if self._dim == 3:
                        annotation.update({"x": y, "y": x})
                        if entry.composition.is_element:
                            z = 0.9 * self._min_energy  # place label 10% above base

                annotation.update({"z": z})

            annotations_list.append(annotation)

        # extra point ensures equilateral triangular scaling is displayed
        if self._dim == 3:
            annotations_list.append(dict(x=1, y=1, z=0, opacity=0, text=""))

        return annotations_list

    def _create_plotly_figure_layout(self, label_stable=True):
        """
        Creates layout for plotly phase diagram figure and updates with
        figure annotations.

        Args:
            label_stable (bool): Whether to label stable compounds

        Returns:
            Dictionary with Plotly figure layout settings.
        """
        annotations_list = None
        layout = {}

        if label_stable:
            annotations_list = self._create_plotly_element_annotations()

        if self._dim == 2:
            layout = plotly_layouts["default_binary_layout"].copy()
            layout["annotations"] = annotations_list
        elif self._dim == 3:
            layout = plotly_layouts["default_ternary_layout"].copy()
            layout["scene"].update({"annotations": annotations_list})
        elif self._dim == 4:
            layout = plotly_layouts["default_quaternary_layout"].copy()
            layout["scene"].update({"annotations": annotations_list})

        return layout

    def _create_plotly_markers(self, label_uncertainties=False):
        """
        Creates stable and unstable marker plots for overlaying on the phase diagram.

        Returns:
            Tuple of Plotly go.Scatter (or go.Scatter3d) objects in order:
            (stable markers, unstable markers)
        """

        def get_marker_props(coords, entries, stable=True):
            """Method for getting marker locations, hovertext, and error bars
            from pd_plot_data"""
            x, y, z, texts, energies, uncertainties = [], [], [], [], [], []

            for coord, entry in zip(coords, entries):
                energy = round(self._pd.get_form_energy_per_atom(entry), 3)

                entry_id = getattr(entry, "entry_id", "no ID")
                comp = entry.composition

                if hasattr(entry, "original_entry"):
                    comp = entry.original_entry.composition
                    entry_id = getattr(entry, "attribute", "no ID")

                formula = comp.reduced_formula
                clean_formula = htmlify(formula)
                label = f"{clean_formula} ({entry_id}) <br> {energy} eV/atom"

                if not stable:
                    e_above_hull = round(self._pd.get_e_above_hull(entry), 3)
                    if e_above_hull > self.show_unstable:
                        continue
                    label += f" (+{e_above_hull} eV/atom)"
                    energies.append(e_above_hull)
                else:
                    uncertainty = 0
                    if hasattr(entry, "correction_uncertainty_per_atom") and label_uncertainties:
                        uncertainty = round(entry.correction_uncertainty_per_atom, 4)
                        label += f"<br> (Error: +/- {uncertainty} eV/atom)"

                    uncertainties.append(uncertainty)
                    energies.append(energy)

                texts.append(label)

                x.append(coord[0])
                y.append(coord[1])

                if self._dim == 3:
                    z.append(energy)
                elif self._dim == 4:
                    z.append(coord[2])

            return {
                "x": x,
                "y": y,
                "z": z,
                "texts": texts,
                "energies": energies,
                "uncertainties": uncertainties,
            }

        stable_coords, stable_entries = (
            self.pd_plot_data[1].keys(),
            self.pd_plot_data[1].values(),
        )
        unstable_entries, unstable_coords = (
            self.pd_plot_data[2].keys(),
            self.pd_plot_data[2].values(),
        )

        stable_props = get_marker_props(stable_coords, stable_entries)

        unstable_props = get_marker_props(unstable_coords, unstable_entries, stable=False)

        stable_markers, unstable_markers = {}, {}

        if self._dim == 2:
            stable_markers = plotly_layouts["default_binary_marker_settings"].copy()
            stable_markers.update(
                dict(
                    x=list(stable_props["x"]),
                    y=list(stable_props["y"]),
                    name="Stable",
                    marker=dict(color="darkgreen", size=11, line=dict(color="black", width=2)),
                    opacity=0.9,
                    hovertext=stable_props["texts"],
                    error_y=dict(
                        array=list(stable_props["uncertainties"]),
                        type="data",
                        color="gray",
                        thickness=2.5,
                        width=5,
                    ),
                )
            )

            unstable_markers = plotly_layouts["default_binary_marker_settings"].copy()
            unstable_markers.update(
                dict(
                    x=list(unstable_props["x"]),
                    y=list(unstable_props["y"]),
                    name="Above Hull",
                    marker=dict(
                        color=unstable_props["energies"],
                        colorscale=plotly_layouts["unstable_colorscale"],
                        size=6,
                        symbol="diamond",
                    ),
                    hovertext=unstable_props["texts"],
                )
            )

        elif self._dim == 3:
            stable_markers = plotly_layouts["default_ternary_marker_settings"].copy()
            stable_markers.update(
                dict(
                    x=list(stable_props["y"]),
                    y=list(stable_props["x"]),
                    z=list(stable_props["z"]),
                    name="Stable",
                    marker=dict(
                        color="black",
                        size=12,
                        opacity=0.8,
                        line=dict(color="black", width=3),
                    ),
                    hovertext=stable_props["texts"],
                    error_z=dict(
                        array=list(stable_props["uncertainties"]),
                        type="data",
                        color="darkgray",
                        width=10,
                        thickness=5,
                    ),
                )
            )

            unstable_markers = plotly_layouts["default_ternary_marker_settings"].copy()
            unstable_markers.update(
                dict(
                    x=unstable_props["y"],
                    y=unstable_props["x"],
                    z=unstable_props["z"],
                    name="Above Hull",
                    marker=dict(
                        color=unstable_props["energies"],
                        colorscale=plotly_layouts["unstable_colorscale"],
                        size=6,
                        symbol="diamond",
                        colorbar=dict(title="Energy Above Hull<br>(eV/atom)", x=0.05, len=0.75),
                    ),
                    hovertext=unstable_props["texts"],
                )
            )

        elif self._dim == 4:
            stable_markers = plotly_layouts["default_quaternary_marker_settings"].copy()
            stable_markers.update(
                dict(
                    x=stable_props["x"],
                    y=stable_props["y"],
                    z=stable_props["z"],
                    name="Stable",
                    marker=dict(
                        color=stable_props["energies"],
                        colorscale=plotly_layouts["stable_markers_colorscale"],
                        size=8,
                        opacity=0.9,
                    ),
                    hovertext=stable_props["texts"],
                )
            )

            unstable_markers = plotly_layouts["default_quaternary_marker_settings"].copy()
            unstable_markers.update(
                dict(
                    x=unstable_props["x"],
                    y=unstable_props["y"],
                    z=unstable_props["z"],
                    name="Above Hull",
                    marker=dict(
                        color=unstable_props["energies"],
                        colorscale=plotly_layouts["unstable_colorscale"],
                        size=5,
                        symbol="diamond",
                        colorbar=dict(title="Energy Above Hull<br>(eV/atom)", x=0.05, len=0.75),
                    ),
                    hovertext=unstable_props["texts"],
                    visible="legendonly",
                )
            )

        stable_marker_plot = go.Scatter(**stable_markers) if self._dim == 2 else go.Scatter3d(**stable_markers)
        unstable_marker_plot = go.Scatter(**unstable_markers) if self._dim == 2 else go.Scatter3d(**unstable_markers)

        return stable_marker_plot, unstable_marker_plot

    def _create_plotly_uncertainty_shading(self, stable_marker_plot):
        """
        Creates shaded uncertainty region for stable entries. Currently only works
        for binary (dim=2) phase diagrams.

        Args:
            stable_marker_plot: go.Scatter object with stable markers and their
            error bars.

        Returns:
            Plotly go.Scatter object with uncertainty window shading.
        """

        uncertainty_plot = None

        x = stable_marker_plot.x
        y = stable_marker_plot.y

        transformed = False
        if hasattr(self._pd, "original_entries") or hasattr(self._pd, "chempots"):
            transformed = True

        if self._dim == 2:
            error = stable_marker_plot.error_y["array"]

            points = np.append(x, [y, error]).reshape(3, -1).T
            points = points[points[:, 0].argsort()]  # sort by composition  # pylint: disable=E1136

            # these steps trace out the boundary pts of the uncertainty window
            outline = points[:, :2].copy()
            outline[:, 1] = outline[:, 1] + points[:, 2]

            last = -1
            if transformed:
                last = None  # allows for uncertainty in terminal compounds

            flipped_points = np.flip(points[:last, :].copy(), axis=0)
            flipped_points[:, 1] = flipped_points[:, 1] - flipped_points[:, 2]
            outline = np.vstack((outline, flipped_points[:, :2]))

            uncertainty_plot = go.Scatter(
                x=outline[:, 0],
                y=outline[:, 1],
                name="Uncertainty (window)",
                fill="toself",
                mode="lines",
                line=dict(width=0),
                fillcolor="lightblue",
                hoverinfo="skip",
                opacity=0.4,
            )

        return uncertainty_plot

    def _create_plotly_ternary_support_lines(self):
        """
        Creates support lines which aid in seeing the ternary hull in three
        dimensions.

        Returns:
            go.Scatter3d plot of support lines for ternary phase diagram.
        """
        stable_entry_coords = dict(map(reversed, self.pd_plot_data[1].items()))

        elem_coords = [stable_entry_coords[e] for e in self._pd.el_refs.values()]

        # add top and bottom triangle guidelines
        x, y, z = [], [], []
        for line in itertools.combinations(elem_coords, 2):
            x.extend([line[0][0], line[1][0], None] * 2)
            y.extend([line[0][1], line[1][1], None] * 2)
            z.extend([0, 0, None, self._min_energy, self._min_energy, None])

        # add vertical guidelines
        for elem in elem_coords:
            x.extend([elem[0], elem[0], None])
            y.extend([elem[1], elem[1], None])
            z.extend([0, self._min_energy, None])

        return go.Scatter3d(
            x=list(y),
            y=list(x),
            z=list(z),
            mode="lines",
            hoverinfo="none",
            line=dict(color="rgba (0, 0, 0, 0.4)", dash="solid", width=1.0),
            showlegend=False,
        )

    def _create_plotly_ternary_hull(self):
        """
        Creates shaded mesh plot for coloring the ternary hull by formation energy.

        Returns:
            go.Mesh3d plot
        """
        facets = np.array(self._pd.facets)
        coords = np.array([triangular_coord(c) for c in zip(self._pd.qhull_data[:-1, 0], self._pd.qhull_data[:-1, 1])])
        energies = np.array([self._pd.get_form_energy_per_atom(e) for e in self._pd.qhull_entries])

        return go.Mesh3d(
            x=list(coords[:, 1]),
            y=list(coords[:, 0]),
            z=list(energies),
            i=list(facets[:, 1]),
            j=list(facets[:, 0]),
            k=list(facets[:, 2]),
            opacity=0.8,
            intensity=list(energies),
            colorscale=plotly_layouts["stable_colorscale"],
            colorbar=dict(title="Formation energy<br>(eV/atom)", x=0.9, len=0.75),
            hoverinfo="none",
            lighting=dict(diffuse=0.0, ambient=1.0),
            name="Convex Hull (shading)",
            flatshading=True,
            showlegend=True,
        )


def uniquelines(q):
    """
    Given all the facets, convert it into a set of unique lines.  Specifically
    used for converting convex hull facets into line pairs of coordinates.

    Args:
        q: A 2-dim sequence, where each row represents a facet. E.g.,
            [[1,2,3],[3,6,7],...]

    Returns:
        setoflines:
            A set of tuple of lines.  E.g., ((1,2), (1,3), (2,3), ....)
    """
    setoflines = set()
    for facets in q:
        for line in itertools.combinations(facets, 2):
            setoflines.add(tuple(sorted(line)))
    return setoflines


def triangular_coord(coord):
    """
    Convert a 2D coordinate into a triangle-based coordinate system for a
    prettier phase diagram.

    Args:
        coord: coordinate used in the convex hull computation.

    Returns:
        coordinates in a triangular-based coordinate system.
    """
    unitvec = np.array([[1, 0], [0.5, math.sqrt(3) / 2]])

    result = np.dot(np.array(coord), unitvec)
    return result.transpose()


def tet_coord(coord):
    """
    Convert a 3D coordinate into a tetrahedron based coordinate system for a
    prettier phase diagram.

    Args:
        coord: coordinate used in the convex hull computation.

    Returns:
        coordinates in a tetrahedron-based coordinate system.
    """
    unitvec = np.array(
        [
            [1, 0, 0],
            [0.5, math.sqrt(3) / 2, 0],
            [0.5, 1.0 / 3.0 * math.sqrt(3) / 2, math.sqrt(6) / 3],
        ]
    )
    result = np.dot(np.array(coord), unitvec)
    return result.transpose()


def order_phase_diagram(lines, stable_entries, unstable_entries, ordering):
    """
    Orders the entries (their coordinates) in a phase diagram plot according
    to the user specified ordering.
    Ordering should be given as ['Up', 'Left', 'Right'], where Up,
    Left and Right are the names of the entries in the upper, left and right
    corners of the triangle respectively.

    Args:
        lines: list of list of coordinates for lines in the PD.
        stable_entries: {coordinate : entry} for each stable node in the
            phase diagram. (Each coordinate can only have one stable phase)
        unstable_entries: {entry: coordinates} for all unstable nodes in the
            phase diagram.
        ordering: Ordering of the phase diagram, given as a list ['Up',
            'Left','Right']

    Returns:
        (newlines, newstable_entries, newunstable_entries):
        - newlines is a list of list of coordinates for lines in the PD.
        - newstable_entries is a {coordinate : entry} for each stable node
        in the phase diagram. (Each coordinate can only have one
        stable phase)
        - newunstable_entries is a {entry: coordinates} for all unstable
        nodes in the phase diagram.
    """
    yup = -1000.0
    xleft = 1000.0
    xright = -1000.0

    for coord in stable_entries:
        if coord[0] > xright:
            xright = coord[0]
            nameright = stable_entries[coord].name
        if coord[0] < xleft:
            xleft = coord[0]
            nameleft = stable_entries[coord].name
        if coord[1] > yup:
            yup = coord[1]
            nameup = stable_entries[coord].name

    if (nameup not in ordering) or (nameright not in ordering) or (nameleft not in ordering):
        raise ValueError(
            "Error in ordering_phase_diagram :\n"
            f"'{nameup}', '{nameleft}' and '{nameright}' should be in ordering : {ordering}"
        )

    cc = np.array([0.5, np.sqrt(3.0) / 6.0], np.float_)

    if nameup == ordering[0]:
        if nameleft == ordering[1]:
            # The coordinates were already in the user ordering
            return lines, stable_entries, unstable_entries

        newlines = [[np.array(1.0 - x), y] for x, y in lines]
        newstable_entries = {(1.0 - c[0], c[1]): entry for c, entry in stable_entries.items()}
        newunstable_entries = {entry: (1.0 - c[0], c[1]) for entry, c in unstable_entries.items()}
        return newlines, newstable_entries, newunstable_entries
    if nameup == ordering[1]:
        if nameleft == ordering[2]:
            c120 = np.cos(2.0 * np.pi / 3.0)
            s120 = np.sin(2.0 * np.pi / 3.0)
            newlines = []
            for x, y in lines:
                newx = np.zeros_like(x)
                newy = np.zeros_like(y)
                for ii, xx in enumerate(x):
                    newx[ii] = c120 * (xx - cc[0]) - s120 * (y[ii] - cc[1]) + cc[0]
                    newy[ii] = s120 * (xx - cc[0]) + c120 * (y[ii] - cc[1]) + cc[1]
                newlines.append([newx, newy])
            newstable_entries = {
                (
                    c120 * (c[0] - cc[0]) - s120 * (c[1] - cc[1]) + cc[0],
                    s120 * (c[0] - cc[0]) + c120 * (c[1] - cc[1]) + cc[1],
                ): entry
                for c, entry in stable_entries.items()
            }
            newunstable_entries = {
                entry: (
                    c120 * (c[0] - cc[0]) - s120 * (c[1] - cc[1]) + cc[0],
                    s120 * (c[0] - cc[0]) + c120 * (c[1] - cc[1]) + cc[1],
                )
                for entry, c in unstable_entries.items()
            }
            return newlines, newstable_entries, newunstable_entries
        c120 = np.cos(2.0 * np.pi / 3.0)
        s120 = np.sin(2.0 * np.pi / 3.0)
        newlines = []
        for x, y in lines:
            newx = np.zeros_like(x)
            newy = np.zeros_like(y)
            for ii, xx in enumerate(x):
                newx[ii] = -c120 * (xx - 1.0) - s120 * y[ii] + 1.0
                newy[ii] = -s120 * (xx - 1.0) + c120 * y[ii]
            newlines.append([newx, newy])
        newstable_entries = {
            (
                -c120 * (c[0] - 1.0) - s120 * c[1] + 1.0,
                -s120 * (c[0] - 1.0) + c120 * c[1],
            ): entry
            for c, entry in stable_entries.items()
        }
        newunstable_entries = {
            entry: (
                -c120 * (c[0] - 1.0) - s120 * c[1] + 1.0,
                -s120 * (c[0] - 1.0) + c120 * c[1],
            )
            for entry, c in unstable_entries.items()
        }
        return newlines, newstable_entries, newunstable_entries
    if nameup == ordering[2]:
        if nameleft == ordering[0]:
            c240 = np.cos(4.0 * np.pi / 3.0)
            s240 = np.sin(4.0 * np.pi / 3.0)
            newlines = []
            for x, y in lines:
                newx = np.zeros_like(x)
                newy = np.zeros_like(y)
                for ii, xx in enumerate(x):
                    newx[ii] = c240 * (xx - cc[0]) - s240 * (y[ii] - cc[1]) + cc[0]
                    newy[ii] = s240 * (xx - cc[0]) + c240 * (y[ii] - cc[1]) + cc[1]
                newlines.append([newx, newy])
            newstable_entries = {
                (
                    c240 * (c[0] - cc[0]) - s240 * (c[1] - cc[1]) + cc[0],
                    s240 * (c[0] - cc[0]) + c240 * (c[1] - cc[1]) + cc[1],
                ): entry
                for c, entry in stable_entries.items()
            }
            newunstable_entries = {
                entry: (
                    c240 * (c[0] - cc[0]) - s240 * (c[1] - cc[1]) + cc[0],
                    s240 * (c[0] - cc[0]) + c240 * (c[1] - cc[1]) + cc[1],
                )
                for entry, c in unstable_entries.items()
            }
            return newlines, newstable_entries, newunstable_entries
        c240 = np.cos(4.0 * np.pi / 3.0)
        s240 = np.sin(4.0 * np.pi / 3.0)
        newlines = []
        for x, y in lines:
            newx = np.zeros_like(x)
            newy = np.zeros_like(y)
            for ii, xx in enumerate(x):
                newx[ii] = -c240 * xx - s240 * y[ii]
                newy[ii] = -s240 * xx + c240 * y[ii]
            newlines.append([newx, newy])
        newstable_entries = {
            (-c240 * c[0] - s240 * c[1], -s240 * c[0] + c240 * c[1]): entry for c, entry in stable_entries.items()
        }
        newunstable_entries = {
            entry: (-c240 * c[0] - s240 * c[1], -s240 * c[0] + c240 * c[1]) for entry, c in unstable_entries.items()
        }
        return newlines, newstable_entries, newunstable_entries
    raise ValueError("Invalid ordering.")<|MERGE_RESOLUTION|>--- conflicted
+++ resolved
@@ -165,19 +165,12 @@
         return self._energy - self.chemical_energy
 
     def __repr__(self):
-<<<<<<< HEAD
         output = [
             f"GrandPotPDEntry with original composition {self.original_entry.composition}, "
             f"energy = {self.original_entry.energy:.4f}, ",
             "chempots = " + ", ".join([f"mu_{el} = {mu:.4f}" for el, mu in self.chempots.items()]),
         ]
         return "".join(output)
-=======
-        chempot_str = " ".join([f"mu_{el} = {mu:.4f}" for el, mu in self.chempots.items()])
-        return "GrandPotPDEntry with original composition " + "{}, energy = {:.4f}, {}".format(
-            self.original_entry.composition, self.original_entry.energy, chempot_str
-        )
->>>>>>> 6753761b
 
     def as_dict(self):
         """
@@ -263,11 +256,7 @@
         output = [
             f"TransformedPDEntry {self.composition}",
             f" with original composition {self.original_entry.composition}",
-<<<<<<< HEAD
             f", energy = {self.original_entry.energy:.4f}",
-=======
-            f", E = {self.original_entry.energy:.4f}",
->>>>>>> 6753761b
         ]
         return "".join(output)
 
@@ -376,15 +365,10 @@
         self.qhull_data = computed_data["qhull_data"]
         self.dim = computed_data["dim"]
         self.el_refs = dict(computed_data["el_refs"])
-<<<<<<< HEAD
         self.qhull_entries = tuple(computed_data["qhull_entries"])
         self._qhull_spaces = tuple(frozenset(e.composition.elements) for e in self.qhull_entries)
         self._stable_entries = tuple(set(self.qhull_entries[i] for i in set(itertools.chain(*self.facets))))
         self._stable_spaces = tuple(frozenset(e.composition.elements) for e in self._stable_entries)
-=======
-        self.qhull_entries = computed_data["qhull_entries"]
-        self.stable_entries = {self.qhull_entries[i] for i in set(itertools.chain(*self.facets))}
->>>>>>> 6753761b
 
     def as_dict(self):
         """
@@ -584,11 +568,7 @@
     def __repr__(self):
         symbols = [el.symbol for el in self.elements]
         output = [
-<<<<<<< HEAD
             f"{'-'.join(symbols)} phase diagram",
-=======
-            "{} phase diagram".format("-".join(symbols)),
->>>>>>> 6753761b
             f"{len(self.stable_entries)} stable phases: ",
             ", ".join([entry.name for entry in self.stable_entries]),
         ]
@@ -749,11 +729,7 @@
         if allow_negative or e_above_hull >= -PhaseDiagram.numerical_tol:
             return decomp, e_above_hull
 
-<<<<<<< HEAD
         raise ValueError(f"No valid decomp found for {entry}! (e_h: {e_above_hull})")
-=======
-        raise ValueError(f"No valid decomp found for {entry}! (e {e_above_hull})")
->>>>>>> 6753761b
 
     def get_e_above_hull(self, entry, **kwargs):
         """
@@ -1332,17 +1308,10 @@
 
     def __repr__(self):
         chemsys = "-".join([el.symbol for el in self.elements])
-<<<<<<< HEAD
         chempots = ", ".join([f"mu_{el} = {mu:.4f}" for el, mu in self.chempots.items()])
 
         output = [
             f"{chemsys} GrandPotentialPhaseDiagram with chempots = {chempots}",
-=======
-        chempots = ", ".join([f"u{el}={v}" for el, v in self.chempots.items()])
-
-        output = [
-            f"{chemsys} grand potential phase diagram with {chempots}",
->>>>>>> 6753761b
             f"{len(self.stable_entries)} stable phases: ",
             ", ".join([entry.name for entry in self.stable_entries]),
         ]
