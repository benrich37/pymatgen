"""Classes for reading/manipulating/writing JDFTx input files.

Classes for reading/manipulating/writing JDFTx input files.

Note: JDFTXInfile will be moved back to its own module once a more broad inputs
class is written.
"""

from __future__ import annotations

import logging
import warnings
from copy import deepcopy
from dataclasses import dataclass
from pathlib import Path
from typing import TYPE_CHECKING, cast

import numpy as np
import scipy.constants as const
from monty.json import MSONable

from pymatgen.core import Lattice, Structure
from pymatgen.core.periodic_table import Element
from pymatgen.core.units import bohr_to_ang
from pymatgen.io.jdftx.generic_tags import AbstractTag, BoolTagContainer, DumpTagContainer, MultiformatTag, TagContainer
from pymatgen.io.jdftx.jdftxinfile_default_inputs import default_inputs
from pymatgen.io.jdftx.jdftxinfile_master_format import (
    __PHONON_TAGS__,
    __TAG_LIST__,
    __WANNIER_TAGS__,
    MASTER_TAG_LIST,
    get_tag_object,
    get_tag_object_on_val,
)
from pymatgen.util.io_utils import clean_lines
from pymatgen.util.typing import SpeciesLike

if TYPE_CHECKING:
    from collections.abc import Sequence
    from typing import Any

    from numpy.typing import ArrayLike
    from typing_extensions import Self

    from pymatgen.util.typing import PathLike

__author__ = "Jacob Clary, Ben Rich"

<<<<<<< HEAD
=======
logger = logging.getLogger(__name__)
>>>>>>> b1ea39b1

# TODO: Add check for whether all ions have or lack velocities.
# TODO: Add default value filling like JDFTx does.
# TODO: Add more robust checking for if two repeatable tag values represent the
# same information. This is likely fixed by implementing filling of default values.
# TODO: Incorporate something to collapse repeated dump tags of the same frequency
# into a single value.
# TODO: Add a method to strip all tags that contain their default values for simpler
# files written (especially when a `JDFTXInfile` is created from `JDFTXOutfileSlice`)
class JDFTXInfile(dict, MSONable):
    """Class for reading/writing JDFtx input files.

    JDFTxInfile object for reading and writing JDFTx input files.
    Essentially a dictionary with some helper functions.
    """

    path_parent: str | None = None  # Only gets a value if JDFTXInfile is initialized with from_file

    def __init__(self, params: dict[str, Any] | None = None) -> None:
        """
        Create a JDFTXInfile object.

        Args:
            params (dict): Input parameters as a dictionary.
        """
        super().__init__()
        if params is not None:
            self.update(params)

    def __str__(self) -> str:
        """Return str representation of JDFTXInfile.

        Returns:
            str: String representation of JDFTXInfile.
        """
        return "".join([line + "\n" for line in self.get_text_list()])

    def __add__(self, other: JDFTXInfile) -> JDFTXInfile:
        """Add existing JDFTXInfile object to method caller JDFTXInfile object.

        Add all the values of another JDFTXInfile object to this object. Facilitate the use of "standard" JDFTXInfiles.
        Repeatable tags are appended together. Non-repeatable tags are replaced with their value from the other object.

        Args:
            other (JDFTXInfile): JDFTXInfile object to add to the method caller object.

        Returns:
            JDFTXInfile: The combined JDFTXInfile object.
        """
        # Deepcopy needed here, or else in `jif1 = jif2 + jif3`, `jif1` will become a reference to `jif2`
        params: dict[str, Any] = deepcopy(dict(self.items()))
        for key, val in other.items():
            if key in self:
                if val is params[key]:
                    # Unlinking the two objects fully cannot be done by deepcopy for some reason
                    continue
                tag_object = get_tag_object(key)
                if tag_object.can_repeat:
                    if isinstance(val, list):
                        for subval in list(val):
                            # Minimum effort to avoid duplicates
                            if subval not in params[key]:
                                params[key].append(subval)
                    else:
                        params[key].append(val)
                else:
                    params[key] = val
            else:
                params[key] = val
        instance = type(self)(params)
        instance.validate_tags(try_auto_type_fix=True, error_on_failed_fix=True)
        return instance

    def __setitem__(self, key: str, value: Any) -> None:
        """Set an item in the JDFTXInfile.

        Set an item in the JDFTXInfile. This magic method is set explicitly to immediately validate when a user sets a
        tag's value, and to perform any conversion necessary.

        Args:
            key (str): Key to set.
            value (Any): Value to set.
        """
        if not isinstance(key, str):
            raise TypeError(f"{key} is not a string!")
        try:
            tag_object = get_tag_object(key)
        except KeyError:
            raise KeyError(f"The {key} tag is not in MASTER_TAG_LIST")
        _remaining_values = None
        if tag_object.can_repeat and isinstance(value, list):
            if len(value) > 1:
                _remaining_values = value[1:]
            value = value[0]
        tag_object = get_tag_object_on_val(key, value)

        if tag_object.can_repeat and key in self:
            del self[key]
        if tag_object.can_repeat and not isinstance(value, list):
            value = [value]
        params: dict[str, Any] = {}
        if self._is_numeric(value):
            value = str(value)
        if not tag_object.can_repeat:
            value = [value]  # Shortcut to avoid writing a separate block for non-repeatable tags
        for v in value:
            processed_value = tag_object.read(key, v) if isinstance(v, str) else v
            params = self._store_value(params, tag_object, key, processed_value)
            self.update(params)
            self.validate_tags(try_auto_type_fix=True, error_on_failed_fix=True)
        if _remaining_values is not None:
            for v in _remaining_values:
                self.append_tag(key, v)

    @classmethod
    def from_dict(cls, d: dict[str, Any], validate_value_boundaries=True) -> JDFTXInfile:
        """Create JDFTXInfile from a dictionary.

        Args:
            d (dict): Dictionary to create JDFTXInfile from.

        Returns:
            JDFTXInfile: The created JDFTXInfile object.
        """
        instance = cls()
        for k, v in d.items():
            if k not in ("@module", "@class"):
                instance[k] = v
        if validate_value_boundaries:
            instance.validate_boundaries()
        return instance

    @classmethod
    def from_file(
        cls,
        filename: PathLike,
        dont_require_structure: bool = False,
        sort_tags: bool = True,
        assign_path_parent: bool = True,
        validate_value_boundaries: bool = True,
    ) -> JDFTXInfile:
        """Read a JDFTXInfile object from a file.

        Args:
            filename (PathLike): Filename to read from.
            dont_require_structure (bool, optional): Whether to require structure tags. Defaults to False.
            sort_tags (bool, optional): Whether to sort the tags. Defaults to True.
            assign_path_parent (bool, optional): Whether to assign the parent directory of the input file for include
                tags. Defaults to True.

        Returns:
            JDFTXInfile: The created JDFTXInfile object.
        """
        path_parent = None
        if assign_path_parent:
            path_parent = Path(filename).parents[0]
        with open(filename) as file:
            return cls.from_str(
                file.read(),
                dont_require_structure=dont_require_structure,
                sort_tags=sort_tags,
                path_parent=path_parent,
                validate_value_boundaries=validate_value_boundaries,
            )

    @classmethod
    def from_structure(
        cls,
        structure: Structure,
        selective_dynamics: ArrayLike | None = None,
        velocities: ArrayLike | None = None,
        constraint_types: ArrayLike | None = None,
        constraint_vectors: ArrayLike | None = None,
        hyperplane_group_names: ArrayLike | None = None,
        write_cart_coords: bool = False,
        ignore_site_properties: bool = False,
    ) -> JDFTXInfile:
        """Create a JDFTXInfile object from a pymatgen Structure.

        Args:
            structure (Structure): Structure to convert.
            selective_dynamics (ArrayLike, optional): Selective dynamics attribute for each site if available.
                Shape Nx1, by default None. If None, will check structure.site_properties for "selective_dynamics".
            velocities (ArrayLike, optional): Velocities attribute for each site if available.
                Shape Nx3, by default None. If None, will check structure.site_properties for "velocities".
            write_cart_coords (bool, optional): Whether to write Cartesian coordinates instead of fractional.
                Defaults to False.
            ignore_site_properties (bool, optional): Whether to ignore site properties in the structure.
                Defaults to False. If False, arguments selective_dynamics and velocities will changed from
                values in site_properties if provided as None. If True, arguments selective_dynamics and velocities
                will be left as provided, and the duplicated structure used for JDFTXStructure initialization will
                have its site_properties cleared.

        Returns:
            JDFTXInfile: The created JDFTXInfile object.
        """
        _structure = structure.copy()
        if ignore_site_properties:
            _structure.site_properties = {}
        jdftxstructure = JDFTXStructure(
            _structure,
            selective_dynamics=selective_dynamics,
            velocities=velocities,
            constraint_types=constraint_types,
            constraint_vectors=constraint_vectors,
            hyperplane_group_names=hyperplane_group_names,
            write_cart_coords=write_cart_coords,
        )
        return cls.from_jdftxstructure(jdftxstructure)

    @classmethod
    def from_jdftxstructure(
        cls,
        jdftxstructure: JDFTXStructure,
    ) -> JDFTXInfile:
        """Create a JDFTXInfile object from a JDFTXStructure object.

        Args:
            jdftxstructure (JDFTXStructure): JDFTXStructure object to convert.

        Returns:
            JDFTXInfile: The created JDFTXInfile object.
        """
        jstr = jdftxstructure.get_str()
        return cls.from_str(jstr)

    def read_line(
        self,
        line: str,
        validate_value_boundaries: bool = True,
        autofix: bool = True,
        overwrite_nonrepeatable: bool = True,
    ) -> None:
        """Read a single line and update the JDFTXInfile object.

        Convenience method for reading a single line and updating the JDFTXInfile object.

        Args:
            line (str): Line to read.
        """
        line = line.strip()
        tag_object, tag, value = self._preprocess_line(line)
        if not tag_object.can_repeat and overwrite_nonrepeatable and tag in self:
            del self[tag]
        processed_value = tag_object.read(tag, value)
        _params = self.as_dict(skip_module_keys=True)
        _params = self._store_value(_params, tag_object, tag, processed_value)
        self.update(_params)
        self.validate_tags(try_auto_type_fix=autofix, error_on_failed_fix=True)
        if validate_value_boundaries:
            self.validate_boundaries()

    @classmethod
    def from_str(
        cls,
        string: str,
        dont_require_structure: bool = False,
        sort_tags: bool = True,
        path_parent: Path | None = None,
        validate_value_boundaries: bool = True,
    ) -> JDFTXInfile:
        """Read a JDFTXInfile object from a string.

        Args:
            string (str): String to read from.
            dont_require_structure (bool, optional): Whether to require structure tags. Defaults to False.
            sort_tags (bool, optional): Whether to sort the tags. Defaults to True.
            path_parent (Path, optional): Path to the parent directory of the input file for include tags.
                                          Defaults to None.
            validate_value_boundaries (bool, optional): Whether to validate the value boundaries. Defaults to True.

        Returns:
            JDFTXInfile: The created JDFTXInfile object.
        """
        lines: list[str] = list(clean_lines(string.splitlines()))
        lines = cls._gather_tags(lines)

        params: dict[str, Any] = {}
        # process all tag value lines using specified tag formats in MASTER_TAG_LIST
        for line in lines:
            tag_object, tag, value = cls._preprocess_line(line)
            processed_value = tag_object.read(tag, value)
            params = cls._store_value(params, tag_object, tag, processed_value)  # this will change with tag categories
        pop_idcs = []
        if "include" in params:
            for i, filename in enumerate(params["include"]):
                _filename = filename
                if not Path(_filename).exists():
                    if path_parent is not None:
                        _filename = path_parent / filename
                    if not Path(_filename).exists():
                        warnings.warn(f"The include file {filename} ({_filename}) does not exist!", stacklevel=2)
                        # raise ValueError(f"The include file {filename} ({_filename}) does not exist!")
                if Path(_filename).exists():
                    params.update(cls.from_file(_filename, dont_require_structure=True, assign_path_parent=False))
                    pop_idcs.append(i)
            for i in reversed(pop_idcs):
                del params["include"][i]
            if len(params["include"]) == 0:
                del params["include"]

        if (
            not dont_require_structure
            and "lattice" not in params
            and "ion" not in params
            and "ion-species" not in params
        ):
            raise ValueError("This input file is missing required structure tags")
        if sort_tags:
            params = {tag: params[tag] for tag in __TAG_LIST__ if tag in params}
        instance = cls(params)
        if validate_value_boundaries:
            instance.validate_boundaries()
        return instance

    @classmethod
    def get_list_representation(cls, jdftxinfile: JDFTXInfile) -> JDFTXInfile:
        """Convert JDFTXInfile object properties into list representation.

        Args:
            jdftxinfile (JDFTXInfile): JDFTXInfile object to convert.
        """
        reformatted_params = deepcopy(jdftxinfile.as_dict(skip_module_keys=True))
        # rest of code assumes lists are lists and not np.arrays
        reformatted_params = {k: v.tolist() if isinstance(v, np.ndarray) else v for k, v in reformatted_params.items()}
        for tag, value in reformatted_params.items():
            tag_object = get_tag_object(tag)
            if all(
                [
                    tag_object.allow_list_representation,
                    tag_object.is_tag_container,
                    cls._needs_conversion("dict-to-list", value),
                ]
            ):
                reformatted_params.update({tag: tag_object.get_list_representation(tag, value)})
        return cls(reformatted_params)

    @classmethod
    def get_dict_representation(cls, jdftxinfile: JDFTXInfile) -> JDFTXInfile:
        """Convert JDFTXInfile object properties into dict representation.

        Args:
            jdftxinfile (JDFTXInfile): JDFTXInfile object to convert.
        """
        reformatted_params = deepcopy(jdftxinfile.as_dict(skip_module_keys=True))
        # Just to make sure only passing lists and no more numpy arrays
        reformatted_params = {
            k: v.tolist() if isinstance(v, np.ndarray) else v for k, v in reformatted_params.items()
        }  # rest of code assumes lists are lists and not np.arrays
        for tag, value in reformatted_params.items():
            tag_object = get_tag_object(tag)
            if all(
                [
                    tag_object.allow_list_representation,
                    tag_object.is_tag_container,
                    cls._needs_conversion("list-to-dict", value),
                ]
            ):
                reformatted_params.update({tag: tag_object.get_dict_representation(tag, value)})
        return cls(reformatted_params)

    def as_dict(self, sort_tags: bool = True, skip_module_keys: bool = False) -> dict:
        """Return JDFTXInfile as MSONable dict.

        Args:
            sort_tags (bool, optional): Whether to sort the tags. Defaults to True.
            skip_module_keys (bool, optional): Whether to skip the module keys. Defaults to False.

        Returns:
            dict: JDFTXInfile as MSONable dict.
        """
        params = dict(self)
        if sort_tags:
            params = {tag: params[tag] for tag in __TAG_LIST__ if tag in params}
        if not skip_module_keys:
            params["@module"] = type(self).__module__
            params["@class"] = type(self).__name__
        return params

    def copy(self) -> JDFTXInfile:
        """Return a copy of the JDFTXInfile object.

        Returns:
            JDFTXInfile: Copy of the JDFTXInfile object.
        """
        # Wasn't working before
        # return type(self)(self)
        return self.from_dict(self.as_dict(skip_module_keys=True), validate_value_boundaries=False)

    def get_text_list(self) -> list[str]:
        """Get a list of strings representation of the JDFTXInfile.

        Returns:
            list[str]: List of strings representation of the JDFTXInfile.
        """
        self_as_dict = self.get_dict_representation(self)

        text: list[str] = []
        for tag_group in MASTER_TAG_LIST:
            added_tag_in_group = False
            for tag in MASTER_TAG_LIST[tag_group]:
                if tag not in self:
                    continue
                added_tag_in_group = True
                tag_object: AbstractTag = MASTER_TAG_LIST[tag_group][tag]
                if isinstance(tag_object, MultiformatTag):
                    i, _ = tag_object._determine_format_option(tag, self_as_dict[tag])
                    tag_object = tag_object.format_options[i]
                if tag_object.can_repeat and isinstance(self_as_dict[tag], list):
                    text += [tag_object.write(tag, entry) for entry in self_as_dict[tag]]
                else:
                    text.append(tag_object.write(tag, self_as_dict[tag]))
            if added_tag_in_group:
                text.append("")
        return text

    # TODO: JDFTXInfile can accept nan for values, as this is occasionally what is stored
    # for unused variables, but JDFTx has no way read nan for an input value. All subtags
    # with nan values should be removed before writing to file.
    # TODO: Detect for and warn for tags that can be used together but likely shouldn't be,
    # ie (ion-width being 0 while fluid is not None)
    def write_file(self, filename: PathLike, strip_nan: bool = False) -> None:
        """Write JDFTXInfile to an in file.

        Args:
            filename (PathLike): Filename to write to.
            strip_nan (bool, optional): Whether to strip all subtags with nan values before writing.
                                         Defaults to False. WARNING - VERY JANKY RIGHT NOW
        """
        write_infile = self
        if strip_nan:
            write_infile = clean_infile_of_nans(self)
        with open(filename, mode="w") as file:
            file.write(str(write_infile))

    @classmethod
    def to_jdftxstructure(
        cls, jdftxinfile: JDFTXInfile, sort_structure: bool = False, fill_site_properties: bool = True
    ) -> JDFTXStructure:
        """Convert JDFTXInfile to JDFTXStructure object.

        Converts JDFTx lattice, lattice-scale, ion tags into JDFTXStructure, with Pymatgen structure as attribute.

        Args:
            jdftxinfile (JDFTXInfile): JDFTXInfile object to convert.
            sort_structure (bool, optional): Whether to sort the structure. Useful if species are not grouped properly
                together. Defaults to False.
        """
        # use dict representation so it's easy to get the right column for moveScale,
        # rather than checking for velocities
        jdftxinfile_dict = cls.get_dict_representation(jdftxinfile)
        return JDFTXStructure.from_jdftxinfile(
            jdftxinfile_dict, sort_structure=sort_structure, fill_site_properties=fill_site_properties
        )

    @classmethod
    def to_pmg_structure(
        cls, jdftxinfile: JDFTXInfile, sort_structure: bool = False, fill_site_properties: bool = True
    ) -> Structure | None:
        """Convert JDFTXInfile to pymatgen Structure object.

        Converts JDFTx lattice, lattice-scale, ion tags into pymatgen Structure.

        Args:
            jdftxinfile (JDFTXInfile): JDFTXInfile object to convert.
            sort_structure (bool, optional): Whether to sort the structure. Useful if species are not grouped properly
                together. Defaults to False.

        Returns:
            Structure: The created pymatgen Structure object.
        """
        # use dict representation so it's easy to get the right column for
        # moveScale, rather than checking for velocities
<<<<<<< HEAD
=======
        logger.info(
            "INPUT DICT REP: %s",
            jdftxinfile.get_dict_representation(jdftxinfile),
        )
>>>>>>> b1ea39b1
        jdftxstructure = JDFTXStructure.from_jdftxinfile(
            jdftxinfile.get_dict_representation(jdftxinfile),
            sort_structure=sort_structure,
            fill_site_properties=fill_site_properties,
        )
        return jdftxstructure.structure

    def strip_structure_tags(self) -> None:
        """Strip all structural tags from the JDFTXInfile.

        Strip all structural tags from the JDFTXInfile. This is useful for preparing a JDFTXInfile object
        from a pre-existing calculation for a new structure.
        """
        strucural_tags = ["lattice", "ion", "lattice-scale", "coords-type"]
        for tag in strucural_tags:
            if tag in self:
                del self[tag]

    def append_tag(self, tag: str, value: Any) -> None:
        """Append a value to a tag.

        Append a value to a tag. Use this method instead of directly appending the list contained in the tag, such that
        the value is properly processed.

        Args:
            tag (str): Tag to append to.
            value (Any): Value to append.
        """
        tag_object = get_tag_object(tag)
        if isinstance(tag_object, MultiformatTag):
            if isinstance(value, str):
                i = tag_object.get_format_index_for_str_value(tag, value)
            else:
                i, _ = tag_object._determine_format_option(tag, value)
            tag_object = tag_object.format_options[i]
        if not tag_object.can_repeat:
            raise ValueError(f"The tag '{tag}' cannot be repeated and thus cannot be appended")
        params: dict[str, Any] = self.as_dict(skip_module_keys=True)
        processed_value = tag_object.read(tag, value) if isinstance(value, str) else value
        params = self._store_value(params, tag_object, tag, processed_value)
        self.update(params)

    # This method is called by setitem, but setitem is circumvented by update,
    # so this method's parameters is still necessary
    def validate_tags(
        self,
        try_auto_type_fix: bool = False,
        error_on_failed_fix: bool = True,
        return_list_rep: bool = False,
    ) -> None:
        """Validate the tags in the JDFTXInfile.

        Validate the tags in the JDFTXInfile. If try_auto_type_fix is True, will attempt to fix the tags. If
        error_on_failed_fix is True, will raise an error if the tags cannot be fixed. If return_list_rep is True, will
        return the tags in list representation.

        Args:
            try_auto_type_fix (bool, optional): Whether to attempt to fix the tags. Defaults to False.
            error_on_failed_fix (bool, optional): Whether to raise an error if the tags cannot be fixed.
                                                  Defaults to True.
            return_list_rep (bool, optional): Whether to return the tags in list representation. Defaults to False.
        """
        for tag in self:
            tag_object = get_tag_object(tag)
            _checked_tag, is_tag_valid, value = tag_object.validate_value_type(
                tag, self[tag], try_auto_type_fix=try_auto_type_fix
            )
            should_warn = not is_tag_valid
            if return_list_rep and tag_object.allow_list_representation:
                value = tag_object.get_list_representation(tag, value)
            if error_on_failed_fix and should_warn and try_auto_type_fix:
                raise ValueError(f"The {tag} tag with value:\n{self[tag]}\ncould not be fixed!")
            if try_auto_type_fix and is_tag_valid:
                self.update({tag: value})
            if should_warn:
                warnmsg = f"The {tag} tag with value:\n{self[tag]}\nhas incorrect typing!"
                if any(isinstance(tag_object, tc) for tc in [TagContainer, DumpTagContainer, BoolTagContainer]):
                    warnmsg += "(Check earlier warnings for more details)\n"
                warnings.warn(warnmsg, stacklevel=2)

    def validate_boundaries(self) -> None:
        """Validate the boundaries of the JDFTXInfile.

        Validate the boundaries of the JDFTXInfile. This is a placeholder for future functionality.
        """
        error_strs: list[str] = []
        for tag in self:
            tag_object = get_tag_object(tag)
            is_valid, error_str = tag_object.validate_value_bounds(tag, self[tag])
            if not is_valid:
                error_strs.append(error_str)
        if len(error_strs) > 0:
            err_cat = "\n".join(error_strs)
            raise ValueError(
                f"The following boundary errors were found in the JDFTXInfile:\n{err_cat}\n"
                "\n Hint - if you are reading from a JDFTX out file, you need to set validate_value_boundaries "
                "to False, as JDFTx will dump values at non-inclusive boundaries (ie 0.0 for values strictly > 0.0)."
            )

    # TODO: Add examples in the docustring on how to use this function
    def is_comparable_to(
        self,
        other: JDFTXInfile,
        exclude_tags: list[str] | None = None,
        exclude_tag_categories: list[str] | None = None,
        ensure_include_tags: list[str] | None = None,
    ) -> bool:
        """Check if two JDFTXInfile objects are comparable.

        Args:
            other (JDFTXInfile): Other JDFTXInfile object to compare to.
            exclude_tags (list[str], optional): Tags to exclude from comparison. Defaults to None.
                Set to contain tags you are already accounting for being different to exclude them.
            exclude_tag_categories (list[str], optional): Tag categories to exclude from comparison. Defaults to None.
                If left as None, will exclude all tags in the "export", "restart", and "structure" categories.
                Add all tags of specified tag categories to be excluded in the comparison.
            ensure_include_tags (list[str], optional): Tags to ensure are included in the comparison. Defaults to None.
                If left as None, will make sure 'ion-species' is included in comparison.
                Helpful for tags in categories you want to exclude but want to ensure are included in the comparison.

        Returns:
            bool: Whether the two JDFTXInfile objects are comparable.
        """
        if exclude_tag_categories is None:
            exclude_tag_categories = ["export", "restart", "structure"]
        if ensure_include_tags is None:
            ensure_include_tags = []
        differing_tags = self.get_filtered_differing_tags(
            other,
            exclude_tags=exclude_tags,
            exclude_tag_categories=exclude_tag_categories,
            ensure_include_tags=ensure_include_tags,
        )
        return len(differing_tags) == 0

    def get_filtered_differing_tags(
        self,
        other: JDFTXInfile,
        exclude_tags: list[str] | None = None,
        exclude_tag_categories: list[str] | None = None,
        ensure_include_tags: list[str] | None = None,
    ) -> list[str]:
        """Return which tags differ between self and other JDFTXInfile.

        Returns a list of tags that differ between the two JDFTXInfile objects, excluding any tags specified in
        exclude_tags or exclude_tag_categories. This is useful for comparing two JDFTXInfile objects while ignoring
        certain tags that are expected to differ.

        Args:
            other (JDFTXInfile): Other JDFTXInfile object to compare to.
            exclude_tags (list[str], optional): Tags to exclude from comparison. Defaults to None.
                Set to contain tags you are already accounting for being different to exclude them.
            exclude_tag_categories (list[str], optional): Tag categories to exclude from comparison. Defaults to None.
                Add all tags of specified tag categories to be excluded in the comparison.
            ensure_include_tags (list[str], optional): Tags to ensure are included in the comparison. Defaults to None.
                Helpful for tags in categories you want to exclude but want to ensure are included in the comparison.
        Returns:
            list[str]: Tags that differ between the two JDFTXInfile objects.
        """
        if exclude_tags is None:
            exclude_tags = []
        if exclude_tag_categories is None:
            exclude_tag_categories = []
        if ensure_include_tags is None:
            ensure_include_tags = []
        for category in exclude_tag_categories:
            exclude_tags += list(MASTER_TAG_LIST[category].keys())
        for tag in ensure_include_tags:
            if tag in exclude_tags:
                exclude_tags.remove(tag)
        differing_tags = self.get_differing_tags(other)
        for exclude_tag in exclude_tags:
            if exclude_tag in differing_tags:
                differing_tags.remove(exclude_tag)
        return differing_tags

    # get_differing_tags for a full list of tags that differ between two JDFTXInfile objects
    def get_differing_tags(self, other: JDFTXInfile) -> list[str]:
        """Return which tags differ between self and other JDFTXInfile.

        Args:
            other (JDFTXInfile): Other JDFTXInfile object to compare to.

        Returns:
            list[str]: Tags that differ between the two JDFTXInfile objects.
        """
        list1 = self.get_differing_tags_from(other)
        list2 = other.get_differing_tags_from(self)
        return list(set(list1 + list2))

    # get_differing_tags_from for only tags contained in self that differ from other JDFTXInfile
    def get_differing_tags_from(self, other: JDFTXInfile) -> list[str]:
        """Return which self-contained tags differ from other JDFTXInfile.

        Args:
            other (JDFTXInfile): Other JDFTXInfile object to compare to.

        Returns:
            list[str]: Tags from this JDFTXInfile that differ from the other JDFTXInfile.
        """
        # TODO: `TagContainer.is_equal_to(val1, tc2, val2)`, where val2 is the fetched default
        # value for the tag, will return a false negative if val1 does not specify all the
        # possible values for a tag. To fix this, missing subtags in both vals for tagcontainer
        # comparisons should be populated with the default values for the tag.
        # (ie if val1 = {a: 1}, val2 = {b: 2}, and the default value for the tag is {a: 1, b: 2},
        # then val1 -> {a: 1, b: 2}, val2 -> {a: 1, b: 2} and the comparison will return True, but
        # if val2 = {b: 3}, then val2 -> {a: 1, b: 3} and the comparison will return False)
        differing_tags = []
        for tag in self:
            val1 = self[tag]
            obj1 = get_tag_object_on_val(tag, val1)
            val2 = None
            obj2 = None
            if tag not in other:
                if tag in ref_infile:
                    val2 = ref_infile[tag]
                    obj2 = get_tag_object_on_val(tag, val2)
                else:
                    differing_tags.append(tag)
            else:
                val2 = other[tag]
                obj2 = get_tag_object_on_val(tag, val2)
            if not (val2 is None or obj2 is None) and not obj1.is_equal_to(val1, obj2, val2):
                differing_tags.append(tag)
        return differing_tags

    @property
    def structure(self) -> Structure | None:
        """Return a pymatgen Structure object.

        Returns:
            Structure: Pymatgen structure object.
        """
        return self.to_pmg_structure(self)

    @classmethod
    def _from_dict(cls, dct: dict[str, Any]) -> JDFTXInfile:
        """Parse a dictionary to create a JDFTXInfile object.

        Args:
            dct (dict): Dictionary to parse.

        Returns:
            JDFTXInfile: The created JDFTXInfile object.
        """
        temp = cls({k: v for k, v in dct.items() if k not in ("@module", "@class")})
        temp = cls.get_dict_representation(cls.get_list_representation(temp))
        return cls.get_list_representation(temp)

    @staticmethod
    def _preprocess_line(line: str) -> tuple[AbstractTag, str, str]:
        """Preprocess a line from a JDFTXInfile, splitting it into a tag object, tag name, and value.

        Args:
            line (str): Line from the input file.

        Returns:
            tuple[AbstractTag, str, str]: Tag object, tag name, and value.
        """
        line_list = line.strip().split(maxsplit=1)
        tag: str = line_list[0].strip()
        if tag in __PHONON_TAGS__:
            raise ValueError("Phonon functionality has not been added!")
        if tag in __WANNIER_TAGS__:
            raise ValueError("Wannier functionality has not been added!")
        if tag not in __TAG_LIST__:
            err_str = f"The {tag} tag in {line_list} is not in MASTER_TAG_LIST and is not a comment, "
            err_str += "something is wrong with this input data!"
            raise ValueError(err_str)
        tag_object = get_tag_object(tag)
        value: str = ""
        if len(line_list) == 2:
            value = line_list[1].strip()
        elif len(line_list) == 1:
            value = ""  # exception for tags where only tagname is used, e.g. dump-only tag
        if isinstance(tag_object, MultiformatTag):
            i = tag_object.get_format_index_for_str_value(tag, value)
            tag_object = tag_object.format_options[i]
        return tag_object, tag, value

    @staticmethod
    def _store_value(
        params: dict[str, list | list[dict[str, dict]] | Any],
        tag_object: AbstractTag,
        tag: str,
        value: Any,
    ) -> dict:
        """Store the value in the params dictionary.

        Args:
            params (dict): Dictionary to store the value in.
            tag_object (AbstractTag): Tag object for holding tag/value pair. This tag object should be the tag object
                which the "tag" string maps to in MASTER_TAG_LIST.
            tag (str): Tag name.
            value (Any): Value to store.

        Returns:
            dict: Updated dictionary with the stored value.
        """
        if tag_object.can_repeat:  # store tags that can repeat in a list
            if tag not in params:
                params[tag] = []
            params[tag].append(value)
        else:
            if tag in params:
                raise ValueError(f"The '{tag}' tag appears multiple times in this input when it should not!")
            params[tag] = value
        return params

    @staticmethod
    def _gather_tags(lines: list[str]) -> list[str]:
        """Gather broken lines into single string for processing later.

        Args:
            lines (list[str]): List of lines from the input file.

        Returns:
            list[str]: List of strings with tags broken across lines combined into single string.
        """
        total_tag = ""
        gathered_strings = []
        for line in lines:
            if line[-1] == "\\":  # "\" indicates line continuation (the first "\" needed to be escaped)
                total_tag += line[:-1].strip() + " "  # remove \ and any extra whitespace
            elif total_tag:  # then finished with line continuations
                total_tag += line
                gathered_strings.append(total_tag)
                total_tag = ""
            else:  # then append line like normal
                gathered_strings.append(line)
        return gathered_strings

    @staticmethod
    def _needs_conversion(conversion: str, value: dict | list[dict] | list | list[list]) -> bool:
        """Determine if a value needs to be converted.

        This method is only ever called by cls.get_list/dict_representation.

        Args:
            conversion (str): Conversion type. ('dict-to-list' (value : dict | list[dict]) or
                                'list-to-dict' (value : list | list[list]))
            value (dict | list[dict] | list | list[list]): Value to check.

        Returns:
            bool: Whether the value needs to be converted.
        """
        # Check if value is not iterable
        try:
            iter(value)
        except TypeError:
            # This is triggered when JDFTXInfile is attempting to convert a non-tagcontainer to list/dict representation
            # The return boolean is meaningless in this case, so just returning False to avoid the value hitting the
            # "for x in value" loop below.
            return False
        if conversion == "list-to-dict":
            flag = False
        elif conversion == "dict-to-list":
            flag = True
        else:
            raise ValueError(f"Conversion type {conversion} is not 'list-to-dict' or 'dict-to-list'")
        if isinstance(value, dict) or all(isinstance(x, dict) for x in value):
            return flag
        return not flag

    def _is_numeric(self, value: Any) -> bool:
        """Check if a value is numeric.

        Args:
            value (Any): Value to check.

        Returns:
            bool: Whether the value is numeric.
        """
        # data-types that might accidentally be identified as numeric
        if type(value) in [bool]:
            return False
        try:
            float(value)
            is_numeric = True
        except (ValueError, TypeError):
            is_numeric = False
        return is_numeric


ref_infile = JDFTXInfile.from_dict(default_inputs, validate_value_boundaries=False)


def _allnone(val) -> bool:
    """Check if all elements in a list are None.

    Args:
        val (list | None): List to check.

    Returns:
        bool: Whether all elements in the list are None.
    """
    if val is None:
        return True
    if isinstance(val, list):
        return all(_allnone(x) for x in val)
    return False


def selective_dynamics_site_prop_to_jdftx_interpretable(
    selective_dynamics: Sequence[Any] | ArrayLike[int | float | bool],
) -> ArrayLike:
    """Convert selective dynamics site property to JDFTX interpretable format.

    Args:
        selective_dynamics (list[list[bool]]): Selective dynamics site property.

    Returns:
        ArrayLike: JDFTX interpretable format of selective dynamics.
    """
    _selective_dynamics = []
    for i in range(len(selective_dynamics)):
        if isinstance(selective_dynamics[i], (list | tuple | np.ndarray)):
            _selective_dynamics.append(int(not any(not x for x in selective_dynamics[i])))
        else:
            _selective_dynamics.append(int(bool(selective_dynamics[i])))
    return np.array(_selective_dynamics)


def movescale_array_to_selective_dynamics_site_prop(movescale: ArrayLike[int | float]) -> Sequence[Any]:
    """Convert JDFTX movescale array to selective dynamics site property format.

    Args:
        movescale (ArrayLike): JDFTX movescale array.

    Returns:
        list[list[bool]]: Selective dynamics site property format of movescale.
    """
    selective_dynamics = []
    for scale in movescale:
        bool_v = bool(scale)
        selective_dynamics.append([bool_v, bool_v, bool_v])
    return selective_dynamics


def clean_infile_of_nans(infile: JDFTXInfile) -> JDFTXInfile:
    infile_cleaned = infile.copy()
    popmaps = get_popmaps(infile_cleaned)
    apply_popmaps(infile_cleaned, popmaps)
    return infile_cleaned


def hasnan(val: Any) -> bool:
    if type(val) in [float, int]:
        return np.isnan(val)
    if isinstance(val, list):
        for v in val:
            if hasnan(v):
                return True
    elif isinstance(val, dict):
        for v in val.values():
            if hasnan(v):
                return True
    return False


def get_nanmaps(val: Any) -> list[list[str | int]]:
    nanmaps: list[list[str | int]] = []
    generator = None
    if type(val) in [float, int]:
        if hasnan(val):
            nanmaps.append([])
    elif isinstance(val, dict):
        generator = [(k, v) for k, v in val.items()]
    elif isinstance(val, list):
        generator = [(i, v) for i, v in enumerate(val)]
    elif type(val in [str]):
        pass
    else:
        raise ValueError(f"Unexpected type {type(val)} of value {val}")
    if generator is not None:
        for k, v in generator:
            submaps = get_nanmaps(v)
            for submap in submaps:
                add_map = [k]
                add_map.extend(submap)
                nanmaps.append(add_map)
    return nanmaps


def get_popmaps(infile: JDFTXInfile) -> list[list[str | int]]:
    popmaps = []
    for tag in infile:
        nanmaps = get_nanmaps(infile[tag])
        for nanmap in nanmaps:
            add_map = [tag]
            add_map.extend(nanmap)
            popmaps.append(add_map)
    return popmaps


def apply_popmaps(edit_infile: JDFTXInfile, popmaps: list[list[str | int]]) -> None:
    for popmap in popmaps:
        popmap_use = popmap
        popmap_destination = edit_infile
        to = get_tag_object_on_val(popmap[0], edit_infile[popmap[0]])
        if isinstance(to, TagContainer):
            subtag = to
            popmap_destination = popmap_destination[popmap[0]]
            popmap_route = popmap[1:]
            popmap_use = [popmap[0]]
            step = None
            for i, step in enumerate(popmap_route):
                if isinstance(step, str):
                    subtag = subtag.subtags[step]
                    if not subtag.optional:
                        step = popmap_route[i - 1]
                        break
                popmap_use.append(step)
            popmap_destination = edit_infile
            for step in popmap_use[:-1]:
                popmap_destination = popmap_destination[step]
            popmap_destination.pop(popmap_use[-1], None)


@dataclass
class JDFTXStructure(MSONable):
    """Object for representing the data in JDFTXStructure tags.

    Attributes:
        structure (Structure): Associated Structure.
        selective_dynamics (ArrayLike): Selective dynamics attribute for each site if available. Shape Nx1.
        sort_structure (bool): Whether to sort the structure. Useful if species are not grouped properly together.
            Defaults to False.
        write_cart_coords (bool): Whether to write cartesian coordinates. Defaults to False.
        velocities (list[np.ndarray | list[float] | None]): Velocities for each site if available. Kept separate from
            structure.site_properties["velocities"] to allow inhomogeneous shaping.
        constraint_types (list[str | None]): Constraint types for each site if available. Kept separate from
            structure.site_properties["constraint_types"] to allow inhomogeneous shaping.
        constraint_vectors (list[np.ndarray | list[np.ndarray] | None]): Constraint vectors for each site if
            available. Kept separate from structure.site_properties["constraint_vectors"] to allow inhomogeneous
            shaping. i'th entry must be a list of vectors if the i'th constraint_type is "HyperPlane". Otherwise,
            a single vector is expected.
        hyperplane_group_names (list[list[str] | None]): Group names for each site if available. Kept separate from
            structure.site_properties["group_names"] to allow inhomogeneous shaping. i'th entry must be a list of group
            names if the i'th constraint_type is "HyperPlane". Otherwise, None is expected.
    """

    structure: Structure | None = None
    selective_dynamics: ArrayLike | None = None
    sort_structure: bool = False
    write_cart_coords: bool = False
    velocities: list | None = None
    constraint_types: list | None = None
    constraint_vectors: list | None = None
    hyperplane_group_names: list | None = None

    def __post_init__(self) -> None:
        """Post init function for JDFTXStructure.

        Asserts self.structure is ordered, and adds selective dynamics if needed.
        """
        # `Structure.is_ordered` checks for partial occupancies, which JDFTx cannot handle.
        # This does not check for ordering of species.
        if not self.structure.is_ordered:
            raise ValueError("Disordered structure with partial occupancies cannot be converted into JDFTXStructure!")
        if self.selective_dynamics is not None:
            # Convert provided selective dynamics into JDFTX interpretable format
            self.selective_dynamics = selective_dynamics_site_prop_to_jdftx_interpretable(self.selective_dynamics)
        for i in range(len(self.structure.species)):
            name = ""
            if isinstance(self.structure.species[i], str):
                _name_str = self.structure.species[i]
            elif isinstance(self.structure.species[i], SpeciesLike):
                _name_str = self.structure.species[i].symbol
                if not isinstance(_name_str, str):
                    _name_str = _name_str.symbol
            else:
                raise TypeError("Species must be a string or SpeciesLike object")
            name_str = str(_name_str)
            for j in range(len(name_str)):
                if not name_str[j].isdigit():
                    name += name_str[j]
            self.structure.species[i] = name
        # For the optional properties, if they are all None, set to None to avoid writing them out, but check for
        # data in structure.site_properties to populate them if available.
        properties_to_sync = []
        if _allnone(self.selective_dynamics):
            self.selective_dynamics = None
            properties_to_sync.append("selective_dynamics")
        if _allnone(self.velocities):
            self.velocities = None
            properties_to_sync.append("velocities")
        # We do not continue this for constraint_types, constraint_vectors, hyperplane_group_names
        # because these are likely inhomogeneous, and thus cannot be stored in structure.site_properties
        for x in properties_to_sync:
            self._sync_site_property(x)

    def _sync_site_property(self, x: str) -> None:
        """Update a single JDFTXStructure class variable from structure site properties."""
        if self.structure is None:
            return
        if x in ["velocities", "constraint_types", "constraint_vectors", "group_names"]:
            if x in self.structure.site_properties:
                setattr(self, x, self.structure.site_properties[x])
        elif x == "selective_dynamics" and "selective_dynamics" in self.structure.site_properties:
            self.selective_dynamics = selective_dynamics_site_prop_to_jdftx_interpretable(
                self.structure.site_properties["selective_dynamics"]
            )

    def __repr__(self) -> str:
        """Return representation of JDFTXStructure file.

        Returns:
            str: Representation of JDFTXStructure file.
        """
        return f"JDFTXStructure({self.get_str()})"

    def __str__(self) -> str:
        """Return string representation of JDFTXStructure file.

        Returns:
            str: String representation of JDFTXStructure file.
        """
        return self.get_str()

    @property
    def natoms(self) -> int:
        """Return number of atoms.

        Returns:
            int: Number of sites.
        """
        return len(self.structure.species)

    @classmethod
    def from_str(cls, data: str) -> JDFTXStructure:
        """Read JDFTXStructure from string.

        Args:
            data (str): String to read from.

        Returns:
            JDFTXStructure: The created JDFTXStructure object.
        """
        return cls.from_jdftxinfile(JDFTXInfile.from_str(data))

    @classmethod
    def from_file(cls, filename: str) -> JDFTXStructure:
        """Read JDFTXStructure from file.

        Args:
            filename (str): Filename to read from.

        Returns:
            JDFTXStructure: The created JDFTXStructure object.
        """
        return cls.from_jdftxinfile(JDFTXInfile.from_file(filename))

    @classmethod
    def from_jdftxinfile(
        cls, jdftxinfile: JDFTXInfile, sort_structure: bool = False, fill_site_properties: bool = True
    ) -> JDFTXStructure:
        """Get JDFTXStructure from JDFTXInfile.

        Args:
            jdftxinfile (JDFTXInfile): JDFTXInfile object.
            sort_structure (bool, optional): Whether to sort the structure. Useful if species are not grouped properly
                together as JDFTx output will have species sorted.
            fill_site_properties (bool, optional): Whether to fill in site properties for
                `JDFTXStructure.structure: Structure` from the JDFTXInfile tags.

        Returns:
            JDFTXStructure: The created JDFTXStructure object.
        """
        if sort_structure:
            raise UserWarning(
                "Structure sorting requested but is not currently implemented! Site ordering will not be changed."
            )
        lattice = _infile_to_pmg_lattice(jdftxinfile)
        atomic_symbols = [x["species-id"] for x in jdftxinfile["ion"]]
        coords = np.array([[x["x0"], x["x1"], x["x2"]] for x in jdftxinfile["ion"]])
        selective_dynamics = np.array([x["moveScale"] for x in jdftxinfile["ion"]])
        # Gather optional tags
        velocities = [
            np.array([float(v) for v in [x["v"]["vx0"], x["v"]["vx1"], x["v"]["vx2"]]]) if "v" in x else None
            for x in jdftxinfile["ion"]
        ]
        coords_are_cartesian = False  # is default for JDFTx
        if "coords-type" in jdftxinfile:
            coords_are_cartesian = jdftxinfile["coords-type"] == "Cartesian"
        if coords_are_cartesian:
            coords *= bohr_to_ang
            if not _allnone(velocities):
                velocities = [v * bohr_to_ang if v is not None else None for v in velocities]
        constraint_types = [x.get("constraint-type", None) for x in jdftxinfile["ion"]]
        constraint_vectors = [
            [x["d0"], x["d1"], x["d2"]] if "constraint-type" in x else None for x in jdftxinfile["ion"]
        ]
        hyperplane_vectors = [
            [[[y["d0"], y["d1"], y["d2"]] for y in x["HyperPlane"]]] if "HyperPlane" in x else None
            for x in jdftxinfile["ion"]
        ]
        hyperplane_groups: list = [None for _ in range(len(hyperplane_vectors))]
        if not all(x is None for x in hyperplane_vectors):
            for i in range(len(hyperplane_vectors)):
                if hyperplane_vectors[i] is not None:
                    constraint_types[i] = "HyperPlane"
                    constraint_vectors[i] = hyperplane_vectors[i]
            hyperplane_groups = [
                [[y["group"] for y in x["HyperPlane"]] if "HyperPlane" in x else None] for x in jdftxinfile["ion"]
            ]

        struct: Structure = Structure(
            lattice,
            atomic_symbols,
            coords,
            to_unit_cell=False,
            validate_proximity=False,
            coords_are_cartesian=coords_are_cartesian,
        )
        if velocities is not None and fill_site_properties:
            struct.add_site_property("velocities", velocities)
        if constraint_types is not None and fill_site_properties:
            struct.add_site_property("constraint_types", constraint_types)
        if constraint_vectors is not None and fill_site_properties:
            struct.add_site_property("constraint_vectors", constraint_vectors)
        if hyperplane_groups is not None and fill_site_properties:
            struct.add_site_property("group_names", hyperplane_groups)
        if selective_dynamics is not None and fill_site_properties:
            struct.add_site_property(
                "selective_dynamics", movescale_array_to_selective_dynamics_site_prop(selective_dynamics)
            )
        return cls(
            structure=struct,
            selective_dynamics=selective_dynamics,
            sort_structure=sort_structure,
            velocities=velocities,
            constraint_types=constraint_types,
            constraint_vectors=constraint_vectors,
            hyperplane_group_names=hyperplane_groups,
        )

    def get_str(self, in_cart_coords: bool | None = None) -> str:
        """Return a string to be written as JDFTXInfile tags.

        Allows extra options as compared to calling str(JDFTXStructure) directly.

        Args:
            in_cart_coords (bool, optional): Whether coordinates are output in direct or Cartesian.

        Returns:
            str: Representation of JDFTXInfile structure tags.
        """
        jdftx_tag_dict: dict[str, Any] = {}

        if in_cart_coords is None:
            in_cart_coords = self.write_cart_coords

        lattice = np.copy(self.structure.lattice.matrix)
        lattice = lattice.T  # transpose to get into column-vector format
        lattice /= const.value("Bohr radius") * 10**10  # Bohr radius in Ang; convert to Bohr

        jdftx_tag_dict["lattice"] = {f"R{i}{j}": lattice[i][j] for i in range(3) for j in range(3)}
        jdftx_tag_dict["ion"] = []
        jdftx_tag_dict["coords-type"] = "Cartesian" if in_cart_coords else "Lattice"
        valid_labels = [
            value.symbol for key, value in Element.__dict__.items() if not key.startswith("_") and not callable(value)
        ]
        if (self.constraint_types is not None) and (self.constraint_vectors is None):
            raise ValueError("Constraint types are present but constraint vectors are not!")
        if (self.constraint_vectors is not None) and (self.constraint_types is None):
            raise ValueError("Constraint vectors are present but constraint types are not!")
        if self.structure is None:
            return ""
        for i, site in enumerate(self.structure):
            label = site.label
            coords = site.coords * (1 / bohr_to_ang) if in_cart_coords else site.frac_coords
            sd = int(bool(cast("np.ndarray", self.selective_dynamics)[i])) if self.selective_dynamics is not None else 1
            # TODO: This is needlessly complicated, simplify this
            if label not in valid_labels:
                for varname in ["species_string", "specie.name"]:
                    if _multi_hasattr(site, varname) and _multi_getattr(site, varname) in valid_labels:
                        label = _multi_getattr(site, varname)
                        break
                if label not in valid_labels:
                    raise ValueError(f"Could not correct site label {label} for site (index {i})")
            ion_dict_rep = {
                "species-id": label,
                "x0": coords[0],
                "x1": coords[1],
                "x2": coords[2],
                "moveScale": sd,
            }
            # Gather velocities if present
            if (self.velocities is not None) and (self.velocities[i] is not None):
                conv = 1
                if in_cart_coords:
                    conv = 1 / bohr_to_ang
                ion_dict_rep["v"] = {
                    "vx0": self.velocities[i][0] * conv,
                    "vx1": self.velocities[i][1] * conv,
                    "vx2": self.velocities[i][2] * conv,
                }
            # Gather constraints if present
            if ((self.constraint_types is not None) and (self.constraint_vectors is not None)) and (
                self.constraint_types[i] is not None
            ):
                ctype = self.constraint_types[i]
                if ctype == "HyperPlane":
                    ion_dict_rep["HyperPlane"] = []
                    if self.constraint_vectors[i] is not None:
                        for j, hyperplane in enumerate(self.constraint_vectors[i]):
                            _hyperplane = {}
                            for k in range(3):
                                _hyperplane["d" + str(k)] = hyperplane[k]
                            _hyperplane["group"] = self.hyperplane_groups[i][j]
                            ion_dict_rep["HyperPlane"].append(_hyperplane)
                else:
                    ion_dict_rep["constraint-type"] = ctype
                    for j in range(3):
                        ion_dict_rep["d" + str(j)] = self.constraint_vectors[i][j]
            jdftx_tag_dict["ion"].append(ion_dict_rep)
        return str(JDFTXInfile.from_dict(jdftx_tag_dict))

    def write_file(self, filename: PathLike, **kwargs) -> None:
        """Write JDFTXStructure to a file.

        The supported kwargs are the same as those for the JDFTXStructure.get_str method and are passed through
        directly.

        Args:
            filename (PathLike): Filename to write to.
            **kwargs: Kwargs to pass to JDFTXStructure.get_str.
        """
        with open(filename, mode="w") as file:
            file.write(self.get_str(**kwargs))

    def as_dict(self) -> dict:
        """MSONable dict.

        Returns:
            dict: MSONable dictionary representation of the JDFTXStructure.
        """
        return {
            "@module": type(self).__module__,
            "@class": type(self).__name__,
            "structure": self.structure.as_dict(),
            "selective_dynamics": np.array(self.selective_dynamics).tolist(),
            "velocities": self.velocities,
            "constraint_types": self.constraint_types,
            "constraint_vectors": self.constraint_vectors,
            "hyperplane_group_names": self.hyperplane_group_names,
        }

    @classmethod
    def from_dict(cls, params: dict) -> Self:
        """Get JDFTXStructure from dict.

        Args:
            params (dict): Serialized JDFTXStructure.

        Returns:
            JDFTXStructure: The created JDFTXStructure object.
        """
        return cls(
            Structure.from_dict(params["structure"]),
            selective_dynamics=params["selective_dynamics"],
            velocities=params.get("velocities"),
            constraint_types=params.get("constraint_types"),
            constraint_vectors=params.get("constraint_vectors"),
            hyperplane_group_names=params.get("hyperplane_group_names"),
        )


def _multi_hasattr(varbase: Any, varname: str):
    """Check if object has an attribute (capable of nesting with . splits).

    Check if object has an attribute (capable of nesting with . splits).

    Parameters
    ----------
    varbase
        Object to check.
    varname
        Attribute to check for.

    Returns
    -------
    bool
        Whether the object has the attribute.
    """
    varlist = varname.split(".")
    for i, var in enumerate(varlist):
        if i == len(varlist) - 1:
            return hasattr(varbase, var)
        if hasattr(varbase, var):
            varbase = getattr(varbase, var)
        else:
            return False
    return None


def _multi_getattr(varbase: Any, varname: str):
    """Check if object has an attribute (capable of nesting with . splits).

    Check if object has an attribute (capable of nesting with . splits).

    Parameters
    ----------
    varbase
        Object to check.
    varname
        Attribute to check for.

    Returns
    -------
    Any
        Attribute of the object.
    """
    if not _multi_hasattr(varbase, varname):
        raise AttributeError(f"{varbase} does not have attribute {varname}")
    varlist = varname.split(".")
    for var in varlist:
        varbase = getattr(varbase, var)
    return varbase


def _infile_to_pmg_lattice(jdftxinfile: JDFTXInfile) -> Lattice:
    jl = jdftxinfile["lattice"]
    if "R00" not in jl:
        return _infile_special_format_to_pmg_lattice(jdftxinfile)
    return _infile_matrix_format_to_pmg_lattice(jdftxinfile)


def _infile_special_format_to_pmg_lattice(jdftxinfile: JDFTXInfile) -> Lattice:
    jl = jdftxinfile["lattice"].copy()
    for key in ["a", "b", "c"]:
        if key in jl and isinstance(jl[key], float):
            jl[key] *= bohr_to_ang
    if "modification" in jl:
        raise NotImplementedError("Special case lattices with modification not implemented yet")
    # Second boolean to check if latt-scale was passed but does nothing
    if ("latt-scale" in jl) and (not all(np.isclose(float(x), 1) in jl for x in ["s0", "s1", "s2"])):
        raise NotImplementedError("latt-scale for special case lattices not implemented yet")
    if "Monoclinic" in jl:
        lattice = Lattice.monoclinic(jl["a"], jl["b"], jl["c"], jl["beta"])
    elif "Orthorhombic" in jl:
        lattice = Lattice.orthorhombic(jl["a"], jl["b"], jl["c"])
    elif "Cubic" in jl:
        lattice = Lattice.cubic(jl["a"])
    elif "Hexagonal" in jl:
        lattice = Lattice.hexagonal(jl["a"], jl["c"])
    elif "Rhombohedral" in jl:
        lattice = Lattice.rhombohedral(jl["a"], jl["alpha"])
    elif "Tetragonal" in jl:
        lattice = Lattice.tetragonal(jl["a"], jl["c"])
    elif "Triclinic" in jl:
        lattice = Lattice.from_parameters(jl["a"], jl["b"], jl["c"], jl["alpha"], jl["beta"], jl["gamma"])
    else:
        raise ValueError(f"Unable to convert JDFTX lattice tag {jl} to pymatgen Lattice object")
    return lattice


def _infile_matrix_format_to_pmg_lattice(jdftxinfile: JDFTXInfile) -> Lattice:
    """Convert JDFTX lattice tag to pymatgen Lattice object.

    Args:
        jl (dict[str, Any]): JDFTX lattice tag.

    Returns:
        Lattice: Pymatgen Lattice object.
    """
    _lattice = np.zeros([3, 3])
    jl = jdftxinfile["lattice"]
    for i in range(3):
        for j in range(3):
            _lattice[i][j] += float(jl[f"R{i}{j}"])
    if "latt-scale" in jdftxinfile:
        latt_scale = np.array([jdftxinfile["latt-scale"][x] for x in ["s0", "s1", "s2"]])
        _lattice *= latt_scale
    _lattice = _lattice.T  # convert to row vector format
    _lattice *= const.value("Bohr radius") * 10**10  # Bohr radius in Ang; convert to Ang
    return Lattice(_lattice)<|MERGE_RESOLUTION|>--- conflicted
+++ resolved
@@ -46,10 +46,8 @@
 
 __author__ = "Jacob Clary, Ben Rich"
 
-<<<<<<< HEAD
-=======
 logger = logging.getLogger(__name__)
->>>>>>> b1ea39b1
+
 
 # TODO: Add check for whether all ions have or lack velocities.
 # TODO: Add default value filling like JDFTx does.
@@ -248,7 +246,8 @@
         """
         _structure = structure.copy()
         if ignore_site_properties:
-            _structure.site_properties = {}
+            _structure.clear_site_properties()
+            # _structure.site_properties = {}
         jdftxstructure = JDFTXStructure(
             _structure,
             selective_dynamics=selective_dynamics,
@@ -523,13 +522,10 @@
         """
         # use dict representation so it's easy to get the right column for
         # moveScale, rather than checking for velocities
-<<<<<<< HEAD
-=======
         logger.info(
             "INPUT DICT REP: %s",
             jdftxinfile.get_dict_representation(jdftxinfile),
         )
->>>>>>> b1ea39b1
         jdftxstructure = JDFTXStructure.from_jdftxinfile(
             jdftxinfile.get_dict_representation(jdftxinfile),
             sort_structure=sort_structure,
@@ -1029,12 +1025,15 @@
     for popmap in popmaps:
         popmap_use = popmap
         popmap_destination = edit_infile
-        to = get_tag_object_on_val(popmap[0], edit_infile[popmap[0]])
+        tag = popmap[0]
+        if not isinstance(tag, str):
+            raise TypeError("First element of popmap must be a tag string here")
+        to = get_tag_object_on_val(tag, edit_infile[tag])
         if isinstance(to, TagContainer):
-            subtag = to
-            popmap_destination = popmap_destination[popmap[0]]
+            subtag: AbstractTag = to
+            popmap_destination = popmap_destination[tag]
             popmap_route = popmap[1:]
-            popmap_use = [popmap[0]]
+            popmap_use = [tag]
             step = None
             for i, step in enumerate(popmap_route):
                 if isinstance(step, str):
