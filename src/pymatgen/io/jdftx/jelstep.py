"""Module for parsing single SCF step from JDFTx.

This module contains the JElStep class for parsing single SCF step from a JDFTx out file.
"""

from __future__ import annotations

import inspect
import warnings
from dataclasses import dataclass, field
from typing import Any, ClassVar

from pymatgen.core.units import Ha_to_eV
from pymatgen.io.jdftx.utils import gather_JElSteps_line_collections, get_colon_var_t1

__author__ = "Ben Rich"


@dataclass
class JElStep:
    """Electronic minimization data for a single SCF step.

    Class object for storing logged electronic minimization data for a single
    SCF step.

    Attributes
    iter_type: str | None
        The type of electronic minimization step (almost always ElecMinimize)

    etype: str | None
        The type of energy component (G, F, or Etot)

    nstep: int | None
        The SCF step number

    e: float | None
        The total electronic energy in eV

    grad_k: float | None
        The gradient of the Kohn-Sham energy (along line minimization direction)

    alpha: float | None
        The step length

    linmin: float | None
        Normalized line minimization direction / energy gradient projection
        (-1 for perfectly opposite, 1 for perfectly aligned)

    t_s: float | None
        Time in seconds for the SCF step

    mu: float | None
        The chemical potential in eV

    nelectrons: float | None
        The number of electrons

    abs_magneticmoment: float | None
        The absolute magnetic moment

    tot_magneticmoment: float | None
        The total magnetic moment

    subspacerotationadjust: float | None
        The subspace rotation adjustment factor

    """

    iter_type: str | None = None
    etype: str | None = None
    nstep: int | None = None
    e: float | None = None
    grad_k: float | None = None
    alpha: float | None = None
    linmin: float | None = None
    t_s: float | None = None
    mu: float | None = None
    nelectrons: float | None = None
    abs_magneticmoment: float | None = None
    tot_magneticmoment: float | None = None
    subspacerotationadjust: float | None = None
    converged: bool = False
    converged_reason: str | None = None

    @classmethod
    def from_lines_collect(cls, lines_collect: list[str], iter_type: str, etype: str) -> JElStep:
        """Return JElStep object.

        Create a JElStep object from a list of lines of text from a JDFTx out
        file corresponding to a single SCF step.

        Parameters
        ----------
        lines_collect: list[str]
            A list of lines of text from a JDFTx out file corresponding to a
            single SCF step
        iter_type: str
            The type of electronic minimization step
        etype: str
            The type of energy component
        """
        instance = cls()
        instance.iter_type = iter_type
        instance.etype = etype
        _iter_flag = f"{iter_type}: Iter: "
        for i, line_text in enumerate(lines_collect):
            if instance.is_iter_line(i, line_text, _iter_flag):
                instance.read_iter_line(line_text)
            elif instance.is_fillings_line(i, line_text):
                instance.read_fillings_line(line_text)
            elif instance.is_subspaceadjust_line(i, line_text):
                instance.read_subspaceadjust_line(line_text)
        return instance

    def is_iter_line(self, i: int, line_text: str, _iter_flag: str) -> bool:
        """Return True if opt iter line.

        Return True if the line_text is the start of a log message for a
        JDFTx optimization step.

        Parameters
        ----------
        i: int
            The index of the line in the text slice
        line_text: str
            A line of text from a JDFTx out file
        _iter_flag:  str
            The flag that indicates the start of a log message for a JDFTx
            optimization step

        Returns
        -------
        is_line: bool
            True if the line_text is the start of a log message for a JDFTx
            optimization step
        """
        return _iter_flag in line_text

    def read_iter_line(self, line_text: str) -> None:
        """Set class variables iter, E, grad_K, alpha, linmin, t_s.

        Parse the lines of text corresponding to the electronic minimization
        data of a JDFTx out file.

        Parameters
        ----------
        line_text: str
            A line of text from a JDFTx out file containing the electronic
            minimization data
        """
        nstep_float = get_colon_var_t1(line_text, "Iter: ")
        if isinstance(nstep_float, float):
            self.nstep = int(nstep_float)
        elif nstep_float is None:
            raise ValueError("Could not find nstep in line_text")
        self.e = get_colon_var_t1(line_text, f"{self.etype}: ") * Ha_to_eV
        self.grad_k = get_colon_var_t1(line_text, "|grad|_K: ")
        self.alpha = get_colon_var_t1(line_text, "alpha: ")
        self.linmin = get_colon_var_t1(line_text, "linmin: ")
        self.t_s = get_colon_var_t1(line_text, "t[s]: ")

    def is_fillings_line(self, i: int, line_text: str) -> bool:
        """Return True if fillings line.

        Return True if the line_text is the start of a log message for a
        JDFTx optimization step.

        Parameters
        ----------
        i: int
            The index of the line in the text slice
        line_text: str
            A line of text from a JDFTx out file

        Returns
        -------
        is_line: bool
            True if the line_text is the start of a log message for a JDFTx
            optimization step
        """
        return "FillingsUpdate" in line_text

    def read_fillings_line(self, fillings_line: str) -> None:
        """Set class variables mu, nelectrons, magneticmoment.

        Parse the lines of text corresponding to the electronic minimization
        data of a JDFTx out file.

        Parameters
        ----------
        fillings_line: str
            A line of text from a JDFTx out file containing the electronic
            minimization data
        """
        if "FillingsUpdate:" in fillings_line:
            self.set_mu(fillings_line)
            self.set_nelectrons(fillings_line)
            if "magneticMoment" in fillings_line:
                self.set_magdata(fillings_line)
        else:
            raise ValueError("FillingsUpdate string not found")

    def is_subspaceadjust_line(self, i: int, line_text: str) -> bool:
        """Return True if subspace adjust line.

        Return True if the line_text is the start of a log message for a
        JDFTx optimization step.

        Parameters
        ----------
        i: int
            The index of the line in the text slice
        line_text: str
            A line of text from a JDFTx out file

        Returns
        -------
        is_line: bool
            True if the line_text is the start of a log message for a JDFTx
            optimization step
        """
        return "SubspaceRotationAdjust" in line_text

    def read_subspaceadjust_line(self, line_text: str) -> None:
        """Set class variable subspaceRotationAdjust.

        Parse the lines of text corresponding to the electronic minimization
        data of a JDFTx out file.

        Parameters
        ----------
        line_text: str
            A line of text from a JDFTx out file containing the electronic
            minimization data
        """
        self.subspacerotationadjust = get_colon_var_t1(line_text, "SubspaceRotationAdjust: set factor to")

    def set_magdata(self, fillings_line: str) -> None:
        """Set class variables abs_magneticMoment, tot_magneticMoment.

        Parse the lines of text corresponding to the electronic minimization
        data of a JDFTx out file.

        Parameters
        ----------
        fillings_line: str
            A line of text from a JDFTx out file containing the electronic
            minimization data
        """
        _fillings_line = fillings_line.split("magneticMoment: [ ")[1].split(" ]")[0].strip()
        self.abs_magneticmoment = get_colon_var_t1(_fillings_line, "Abs: ")
        self.tot_magneticmoment = get_colon_var_t1(_fillings_line, "Tot: ")

    def set_mu(self, fillings_line: str) -> None:
        """Set mu class variable.

        Parse the lines of text corresponding to the electronic minimization
        data of a JDFTx out file.

        Parameters
        ----------
        fillings_line: str
            A line of text from a JDFTx out file containing the electronic
            minimization data
        """
        self.mu = get_colon_var_t1(fillings_line, "mu: ") * Ha_to_eV

    def set_nelectrons(self, fillings_line: str) -> None:
        """Set nelectrons class variable.

        Parse the lines of text corresponding to the electronic minimization
        data of a JDFTx out file.

        Parameters
        ----------
        fillings_line: str
            A line of text from a JDFTx out file containing the electronic
            minimization data
        """
        self.nelectrons = get_colon_var_t1(fillings_line, "nElectrons: ")


class JElSteps:
    """Class object for series of SCF steps.

    Class object for collecting and storing a series of SCF steps done between
    geometric optimization steps.
    """

    iter_type: str | None = None
    etype: str | None = None
    iter_flag: str | None = None
    converged: bool = False
    converged_reason: str | None = None
    slices: list[JElStep] = field(default_factory=list)
    _getatr_ignore: ClassVar[list[str]] = [
        "e",
        "t_s",
        "mu",
        "nelectrons",
        "subspacerotationadjust",
    ]

    @property
<<<<<<< HEAD
    def nstep(self) -> int | None:
=======
    def nstep(self) -> int:
>>>>>>> 71d57679
        """Return nstep.

        Return the nstep attribute of the last JElStep object in the slices.

        Returns
        -------
        nstep: int
            The nstep attribute of the last JElStep object in the slices
        """
        if len(self.slices):
            if self.slices[-1].nstep is not None:
                return self.slices[-1].nstep
            warnings.warn("No nstep attribute in JElStep object. Returning number of JElStep objects.", stacklevel=2)
            return len(self.slices) - 1
        raise AttributeError("No JElStep objects in JElSteps object slices class variable.")

    @property
    def e(self) -> float | None:
        """Return total electronic energy.

        Return the e attribute of the last JElStep object in the slices.

        Returns
        -------
        e: float
            The e attribute of the last JElStep object in the slices
        """
        if len(self.slices):
            return self.slices[-1].e
        raise AttributeError("No JElStep objects in JElSteps object slices class variable.")

    @property
    def grad_k(self) -> float | None:
        """Return most recent grad_k.

        Return the grad_k attribute of the last JElStep object in the slices.

        Returns
        -------
        grad_k: float
            The grad_k attribute of the last JElStep object in the slices
        """
        if len(self.slices):
            return self.slices[-1].grad_k
        raise AttributeError("No JElStep objects in JElSteps object slices class variable.")

    @property
    def alpha(self) -> float | None:
        """Return most recent alpha.

        Return the alpha attribute of the last JElStep object in the slices.

        Returns
        -------
        alpha: float
            The alpha attribute of the last JElStep object in the slices
        """
        if len(self.slices):
            return self.slices[-1].alpha
        raise AttributeError("No JElStep objects in JElSteps object slices class variable.")

    @property
    def linmin(self) -> float | None:
        """Return most recent linmin.

        Return the linmin attribute of the last JElStep object in the slices.

        Returns
        -------
        linmin: float
            The linmin attribute of the last JElStep object in the slices
        """
        if len(self.slices):
            return self.slices[-1].linmin
        raise AttributeError("No JElStep objects in JElSteps object slices class variable.")

    @property
    def t_s(self) -> float | None:
        """Return most recent t_s.

        Return the t_s attribute of the last JElStep object in the slices.

        Returns
        -------
        t_s: float
            The t_s attribute of the last JElStep object in the slices
        """
        if len(self.slices):
            return self.slices[-1].t_s
        raise AttributeError("No JElStep objects in JElSteps object slices class variable.")

    @property
    def mu(self) -> float | None:
        """Return most recent mu.

        Return the mu attribute of the last JElStep object in the slices.

        Returns
        -------
        mu: float
            The mu attribute of the last JElStep object in the slices
        """
        if len(self.slices):
            return self.slices[-1].mu
        raise AttributeError("No JElStep objects in JElSteps object slices class variable.")

    @property
    def nelectrons(self) -> float | None:
        """Return most recent nelectrons.

        Return the nelectrons attribute of the last JElStep object in the slices.

        Returns
        -------
        nelectrons: float
            The nelectrons attribute of the last JElStep object in the slices
        """
        if len(self.slices):
            return self.slices[-1].nelectrons
        raise AttributeError("No JElStep objects in JElSteps object slices class variable.")

    @property
    def abs_magneticmoment(self) -> float | None:
        """Return most recent abs_magneticmoment.

        Return the abs_magneticmoment attribute of the last JElStep object in the slices.

        Returns
        -------
        abs_magneticmoment: float
            The abs_magneticmoment attribute of the last JElStep object in the slices
        """
        if len(self.slices):
            return self.slices[-1].abs_magneticmoment
        raise AttributeError("No JElStep objects in JElSteps object slices class variable.")

    @property
    def tot_magneticmoment(self) -> float | None:
        """Return most recent tot_magneticmoment.

        Return the tot_magneticmoment attribute of the last JElStep object in the slices.

        Returns
        -------
        tot_magneticmoment: float
            The tot_magneticmoment attribute of the last JElStep object in the slices
        """
        if len(self.slices):
            return self.slices[-1].tot_magneticmoment
        raise AttributeError("No JElStep objects in JElSteps object slices class variable.")

    @property
    def subspacerotationadjust(self) -> float | None:
        """Return most recent subspacerotationadjust.

        Return the subspacerotationadjust attribute of the last JElStep object in the slices.

        Returns
        -------
        subspacerotationadjust: float
            The subspacerotationadjust attribute of the last JElStep object in the slices
        """
        if len(self.slices):
            return self.slices[-1].subspacerotationadjust
        raise AttributeError("No JElStep objects in JElSteps object slices class variable.")

    @classmethod
    def from_text_slice(cls, text_slice: list[str], iter_type: str = "ElecMinimize", etype: str = "F") -> JElSteps:
        """Return JElSteps object.

        Create a JElSteps object from a slice of an out file's text
        corresponding to a series of SCF steps.

        Parameters
        ----------
        text_slice : list[str]
            A slice of text from a JDFTx out file corresponding to a series of
            SCF steps
        iter_type: str
            The type of electronic minimization step
        etype: str
            The type of energy component
        """
        line_collections, lines_collect = gather_JElSteps_line_collections(iter_type, text_slice)
        instance = cls()
        instance.iter_flag = f"{iter_type}: Iter:"
        instance.iter_type = iter_type
        instance.etype = etype
        instance.slices = []
        for _lines_collect in line_collections:
            instance.slices.append(JElStep.from_lines_collect(_lines_collect, iter_type, etype))
        if len(lines_collect):
            instance.parse_ending_lines(lines_collect)
            lines_collect = []
        return instance

    def parse_ending_lines(self, ending_lines: list[str]) -> None:
        """Parse ending lines.

        Parses the ending lines of text from a JDFTx out file corresponding to
        a series of SCF steps.

        Parameters
        ----------
        ending_lines: list[str]
            The ending lines of text from a JDFTx out file corresponding to a
            series of SCF steps
        """
        for i, line in enumerate(ending_lines):
            if self.is_converged_line(i, line):
                self.read_converged_line(line)

    def is_converged_line(self, i: int, line_text: str) -> bool:
        """Return True if converged line.

        Return True if the line_text is the start of a log message about
        convergence for a JDFTx optimization step

        Parameters
        ----------
        i: int
            The index of the line in the text slice
        line_text: str
            A line of text from a JDFTx out file

        Returns
        -------
        is_line: bool
            True if the line_text is the start of a log message about
            convergence for a JDFTx optimization step
        """
        return f"{self.iter_type}: Converged" in line_text

    def read_converged_line(self, line_text: str) -> None:
        """Set class variables converged and converged_reason.

        Read the convergence message from a JDFTx optimization step

        Parameters
        ----------
        line_text: str
            A line of text from a JDFTx out file containing a message about
            convergence for a JDFTx optimization step
        """
        self.converged = True
        self.converged_reason = line_text.split("(")[1].split(")")[0].strip()

    # This method is likely never going to be called as all (currently existing)
    # attributes of the most recent slice are explicitly defined as a class
    # property. However, it is included to reduce the likelihood of errors
    # upon future changes to downstream code.
    def __getattr__(self, name: str) -> Any:
        """Return attribute value.

        Return the value of an attribute.

        Parameters
        ----------
        name: str
            The name of the attribute

        Returns
        -------
        value
            The value of the attribute
        """
        # if len(self.slices):
        #     if name not in self._getatr_ignore:
        #         if not hasattr(self.slices[-1], name):
        #             raise AttributeError(f"{self.__class__.__name__} not found: {name}")
        #         return getattr(self.slices[-1], name)
        #     raise AttributeError(f"Property {name} inaccessible due to empty slices class field")
        # raise AttributeError(f"Property {name} inaccessible due to empty slices class field")
        if name in self.__dict__:
            return self.__dict__[name]

        # Check if the attribute is a property of the class
        for cls in inspect.getmro(self.__class__):
            if name in cls.__dict__ and isinstance(cls.__dict__[name], property):
                return cls.__dict__[name].__get__(self)

        # Check if the attribute is in self.jstrucs
        if hasattr(self.slices[-1], name):
            return getattr(self.slices[-1], name)

        # If the attribute is not found in either, raise an AttributeError
        raise AttributeError(f"{self.__class__.__name__} not found: {name}")

    def __getitem__(self, key: int | str) -> JElStep | Any:
        """Return item.

        Return the value of an item.

        Parameters
        ----------
        key: int | str
            The key of the item

        Returns
        -------
        val
            The value of the item
        """
        val = None
        if type(key) is int:
            val = self.getitem_int(key)
        if type(key) is str:
            val = self.getitem_str(key)
        return val

    def getitem_int(self, key: int) -> JElStep:
        """Return JElStep object.

        Return the JElStep object at the key index.

        Parameters
        ----------
        key: int
            The index of the JElStep object

        Returns
        -------
        JElStep: JElStep
            The JElStep object at the key index
        """
        return self.slices[key]

    def getitem_str(self, key: str) -> Any:
        """Return attribute value.

        Return the value of an attribute.

        Parameters
        ----------
        key: str
            The name of the attribute

        Returns
        -------
        value
            The value of the attribute
        """
        return getattr(self, key)

    def __len__(self) -> int:
        """Return length of JElSteps object.

        Returns the number of SCF steps in the JElSteps object.

        Returns
        -------
        length: int
            The number of SCF steps in the JElSteps object
        """
        return len(self.slices)<|MERGE_RESOLUTION|>--- conflicted
+++ resolved
@@ -302,11 +302,7 @@
     ]
 
     @property
-<<<<<<< HEAD
     def nstep(self) -> int | None:
-=======
-    def nstep(self) -> int:
->>>>>>> 71d57679
         """Return nstep.
 
         Return the nstep attribute of the last JElStep object in the slices.
