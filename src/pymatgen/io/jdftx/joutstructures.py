"""Module for JOutStructures class.

This module contains the JOutStructures class for storing a series of
JOutStructure.
"""

from __future__ import annotations

import pprint
from dataclasses import dataclass, field
from typing import TYPE_CHECKING, Any

if TYPE_CHECKING:
    import numpy as np

    from pymatgen.core.structure import Structure
    from pymatgen.io.jdftx.jelstep import JElSteps


from pymatgen.io.jdftx._output_utils import correct_geom_opt_type, is_lowdin_start_line
from pymatgen.io.jdftx.joutstructure import JOutStructure

__author__ = "Ben Rich"

_joss_atrs_from_last_slice = [
    "etype",
    "eopt_type",
    "emin_flag",
    "ecomponents",
    "elecmindata",
    "stress",
    "strain",
    "forces",
    "nstep",
    "e",
    "grad_k",
    "alpha",
    "linmin",
    "nelectrons",
    "abs_magneticmoment",
    "tot_magneticmoment",
    "mu",
    "elec_nstep",
    "elec_e",
    "elec_grad_k",
    "elec_alpha",
    "elec_linmin",
    "charges",
    "magnetic_moments",
    "selective_dynamics",
    "structure",
    "t_s",
]


@dataclass
class JOutStructures:
    """
    Class for storing a series of JStructure objects.

    A class for storing a series of JStructure objects.

    Attributes:
        out_slice_start_flag (str): The string that marks the beginning of the portion of an out file slice
            that contains data for a JOutStructures object.
        opt_type (str | None): The type of optimization performed on the structures in the JOutStructures object.
        geom_converged (bool): Whether the geometry of the last structure in the list has converged.
        geom_converged_reason (str | None): The reason the geometry of the last structure in the list has converged.
        elec_converged (bool): Whether the electronic density of the last structure in the list has converged.
        elec_converged_reason (str | None): The reason the electronic density of the last structure in the list has
            converged.
        slices (list[JOutStructure]): A list of JOutStructure objects.
        eopt_type (str | None): The type of electronic optimization performed on the last structure in the list.
        etype (str | None): String representation of total energy-type of system. Commonly "G"
        (grand-canonical potential) for GC calculations, and "F" for canonical (fixed electron count) calculations.
        emin_flag (str | None): The flag for the electronic minimization.
        ecomponents (list[str] | None): The components of the electronic minimization.
        elecmindata (JElSteps): The electronic minimization data.
        stress (np.ndarray | None): The stress tensor.
        strain (np.ndarray | None): The strain tensor.
        nstep (int | None): The number of steps in the optimization.
        e (float | None): The total energy.
        grad_k (float | None): The final norm of the preconditioned gradient for geometric optimization of the most
            recent JDFTx call (evaluated as dot(g, Kg), where g is the gradient and Kg is the preconditioned gradient).
            (written as "|grad|_K" in JDFTx output).
        alpha (float | None): The step size of the final geometric step in the most recent JDFTx call.
        linmin (float | None): The final normalized projection of the geometric step direction onto the gradient for
            the most recent JDFTx call.
        abs_magneticmoment (float | None): The absolute magnetic moment of the most recent JDFTx call.
        tot_magneticmoment (float | None): The total magnetic moment of the most recent JDFTx call.
        mu (float | None): The Fermi energy of the most recent JDFTx call.
        elec_e (float) | None: The final energy of the most recent electronic optimization step.
        elec_nstep (int): The number of electronic optimization steps in the most recent JDFTx call.
        elec_grad_k (float | None): The final norm of the preconditioned gradient for electronic optimization of the
            most recent JDFTx call (evaluated as dot(g, Kg), where g is the gradient and Kg is the preconditioned
            gradient). (written as "|grad|_K" in JDFTx output).
        elec_alpha (float) | None: The step size of the final electronic step in the most recent JDFTx call.
        elec_linmin (float | None): The final normalized projection of the electronic step direction onto the gradient
            for the most recent JDFTx call.
        charges (np.ndarray[float] | None): The most recent Lowdin-charges.
        magnetic_moments (np.ndarray[float] | None): The most recent Lowdin-magnetic moments.
        selective_dynamics (list[int] | None): The selective dynamics flags for the most recent JDFTx call.
        structure (Structure | None): Cleaned pymatgen Structure object of final JOutStructure
        initial_structure (Structure | None): Cleaned pymatgen Structure object of initial JOutStructure
    """

    out_slice_start_flag = "-------- Electronic minimization -----------"
    opt_type: str | None = None
    geom_converged: bool = False
    geom_converged_reason: str | None = None
    elec_converged: bool = False
    elec_converged_reason: str | None = None
<<<<<<< HEAD
    _t_s: float | None = None
=======
>>>>>>> 725c164b
    t_s: float | None = None
    slices: list[JOutStructure] = field(default_factory=list, init=True)
    eopt_type: str | None = None
    etype: str | None = None
    emin_flag: str | None = None
    ecomponents: list[str] | None = None
    elecmindata: JElSteps = None
    stress: np.ndarray | None = None
    strain: np.ndarray | None = None
    forces: np.ndarray | None = None
    nstep: int | None = None
    e: float | None = None
    grad_k: float | None = None
    alpha: float | None = None
    linmin: float | None = None
    nelectrons: float | None = None
    abs_magneticmoment: float | None = None
    tot_magneticmoment: float | None = None
    mu: float | None = None
    elec_nstep: int | None = None
    elec_e: float | None = None
    elec_grad_k: float | None = None
    elec_alpha: float | None = None
    elec_linmin: float | None = None
    charges: np.ndarray[float] | None = None
    magnetic_moments: np.ndarray[float] | None = None
    selective_dynamics: list[int] | None = None
    structure: Structure | None = None
    initial_structure: Structure | None = None

    @classmethod
    def _from_out_slice(
        cls, out_slice: list[str], opt_type: str = "IonicMinimize", init_struc: Structure | None = None
    ) -> JOutStructures:
        """
        Return JStructures object.

        Create a JStructures object from a slice of an out file's text
        corresponding to a single JDFTx call.

        Args:
            out_slice (list[str]): A slice of a JDFTx out file (individual call of JDFTx).

        Returns:
            JOutStructures: The created JOutStructures object.
        """
        if opt_type not in ["IonicMinimize", "LatticeMinimize"]:
            opt_type = correct_geom_opt_type(opt_type)
        start_idx = _get_joutstructures_start_idx(out_slice)
        slices = _get_joutstructure_list(out_slice[start_idx:], opt_type, init_structure=init_struc)
        return cls(slices=slices)

    def __post_init__(self):
        # Calling "self.slices[-1].opt_type" is safe since the "initial_structure" argument
        # ensure a length of at least 1, and opt_type has a default value
        self.opt_type = self.slices[-1].opt_type
        if self.opt_type is None and len(self) > 1:
            raise Warning("iter type interpreted as single-point calculation, but multiple structures found")
        for var in _joss_atrs_from_last_slice:
            val = None
            for i in range(1, len(self.slices) + 1):
                val = getattr(self.slices[-i], var)
                if val is not None:
                    break
            setattr(self, var, val)
        self.initial_structure = self._get_initial_structure()
        self.t_s = self._get_t_s()
        self._check_convergence()

    def _get_initial_structure(self) -> Structure | None:
        """Return initial structure.

        Returns:
            Structure | None: The initial structure.
        """
        if len(self):
            return self.slices[0].structure
        return None

    def _get_t_s(self) -> float | None:
        """Return time of calculation.

        Return time of calculation. Backup function to reference elecmindata for t_s for single point calculations.

        Returns:
            float: The total time in seconds for the calculation.
        """
<<<<<<< HEAD
        if self._t_s is not None:
            return self._t_s
        if len(self):
            if (self.opt_type in ["single point", None]) and (isinstance(self.elecmindata.t_s, float)):
                self._t_s = self.elecmindata.t_s
            else:
                self._t_s = None
        return self._t_s
=======
        if self.t_s is not None:
            return self.t_s
        if len(self) and ((self.opt_type in ["single point", None]) and (isinstance(self.elecmindata.t_s, float))):
            return self.elecmindata.t_s
        return None
>>>>>>> 725c164b

    def _check_convergence(self) -> None:
        """Set convergence flags.

        Check if the geometry and electronic density of last structure in the
        list has converged.
        """
        jst = self.slices[-1]
        if jst.elecmindata.converged:
            self.elec_converged = True
            self.elec_converged_reason = jst.elecmindata.converged_reason
        if jst.geom_converged:
            self.geom_converged = True
            self.geom_converged_reason = jst.geom_converged_reason

    def to_dict(self) -> dict:
        """
        Convert the JOutStructures object to a dictionary.

        Returns:
            dict: A dictionary representation of the JOutStructures object.
        """
        dct = {}
        for fld in self.__dataclass_fields__:
            if fld == "slices":
                dct[fld] = [slc.to_dict() for slc in self.slices]
                continue
            value = getattr(self, fld)
            if hasattr(value, "to_dict"):
                dct[fld] = value.to_dict()
            else:
                dct[fld] = value
        return dct

    def __getitem__(self, key: int | str) -> JOutStructure | Any:
        """Return item.

        Args:
            key (int | str): The key of the item.

        Returns:
            JOutStructure | Any: The value of the item.
        """
        val = None
        if type(key) is int:
            val = self._getitem_int(key)
        if type(key) is str:
            val = self._getitem_str(key)
        return val

    def _getitem_int(self, key: int) -> JOutStructure:
        """Return a JOutStructure object.

        Args:
            key (int): The index of the JOutStructure object.

        Returns:
            JOutStructure: The JOutStructure object at the key index.
        """
        return self.slices[key]

    def _getitem_str(self, key: str) -> Any:
        """Return attribute value.

        Args:
            key (str): The name of the attribute.

        Returns:
            Any: The value of the attribute.
        """
        return getattr(self, key)

    def __len__(self) -> int:
        """Return length of JOutStructures object.

        Returns:
            int: The number of geometric optimization steps in the JOutStructures object.
        """
        return len(self.slices)

    def __str__(self) -> str:
        """Return string representation.

        Returns:
            str: A string representation of the JOutStructures object.
        """
        return pprint.pformat(self)


_elec_min_start_flag: str = "-------- Electronic minimization -----------"


def _get_joutstructure_step_bounds(
    out_slice: list[str],
    out_slice_start_flag: str = _elec_min_start_flag,
) -> list[list[int]]:
    """Return list of boundary indices for each structure in out_slice.

    Args:
        out_slice (list[str]): A slice of a JDFTx out file (individual call of JDFTx).
        out_slice_start_flag (str): The string that marks the beginning of the portion of an out file slice
            that contains data for a JOutStructures object.

    Returns:
        list[list[int]]: A list of lists of integers where each sublist contains the start and end
        of an individual optimization step (or SCF cycle if no optimization).
    """
    bounds_list = []
    bounds = None
    end_started = False
    for i, line in enumerate(out_slice):
        if not end_started:
            if out_slice_start_flag in line:
                bounds = [i]
            elif (bounds is not None) and (is_lowdin_start_line(line)):
                end_started = True
        elif not len(line.strip()) and bounds is not None:
            bounds.append(i)
            bounds_list.append(bounds)
            bounds = None
            end_started = False
    # This case is for jdftx calls that were interrupted prematurely
    if bounds is not None:
        bounds.append(len(out_slice) - 1)
        bounds_list.append(bounds)
    return bounds_list


def _get_joutstructures_start_idx(
    out_slice: list[str],
    out_slice_start_flag: str = _elec_min_start_flag,
) -> int | None:
    """Return index of first line of first structure.

    Args:
        out_slice (list[str]): A slice of a JDFTx out file (individual call of JDFTx).
        out_slice_start_flag (str): The string that marks the beginning of the portion of an out file slice
            that contains data for a JOutStructures object.

    Returns:
        int | None: The index of the first line of the first structure in the out_slice.
    """
    for i, line in enumerate(out_slice):
        if out_slice_start_flag in line:
            return i
    return None


def _get_joutstructure_list(
    out_slice: list[str],
    opt_type: str,
    init_structure: Structure | None = None,
) -> list[JOutStructure]:
    """Return list of JOutStructure objects.

    Get list of JStructure objects by splitting out_slice into slices and constructing
    a JOutStructure object for each slice. Used in initialization.

    Args:
        out_slice (list[str]): A slice of a JDFTx out file (individual call of JDFTx).
        init_structure (Structure | None): The initial structure if available, otherwise None.

    Returns:
        list[JOutStructure]: The list of JOutStructure objects.
    """
    out_bounds = _get_joutstructure_step_bounds(out_slice)
    joutstructure_list: list[Structure | JOutStructure] = []
    if not len(out_bounds):
        # This case should only be called if no optimization steps are found to avoid errors down the line.
        # If this is changed to always be the first structure, logic down the line on what is considered
        # a "single point" calculation will be broken.
        joutstructure_list.append(JOutStructure._from_text_slice([], init_structure=init_structure, opt_type=opt_type))
    for i, bounds in enumerate(out_bounds):
        if i > 0:
            init_structure = joutstructure_list[-1]
        joutstructure_list.append(
            JOutStructure._from_text_slice(
                out_slice[bounds[0] : bounds[1]],
                init_structure=init_structure,
                opt_type=opt_type,
            )
        )
    return joutstructure_list<|MERGE_RESOLUTION|>--- conflicted
+++ resolved
@@ -110,10 +110,6 @@
     geom_converged_reason: str | None = None
     elec_converged: bool = False
     elec_converged_reason: str | None = None
-<<<<<<< HEAD
-    _t_s: float | None = None
-=======
->>>>>>> 725c164b
     t_s: float | None = None
     slices: list[JOutStructure] = field(default_factory=list, init=True)
     eopt_type: str | None = None
@@ -201,22 +197,11 @@
         Returns:
             float: The total time in seconds for the calculation.
         """
-<<<<<<< HEAD
-        if self._t_s is not None:
-            return self._t_s
-        if len(self):
-            if (self.opt_type in ["single point", None]) and (isinstance(self.elecmindata.t_s, float)):
-                self._t_s = self.elecmindata.t_s
-            else:
-                self._t_s = None
-        return self._t_s
-=======
         if self.t_s is not None:
             return self.t_s
         if len(self) and ((self.opt_type in ["single point", None]) and (isinstance(self.elecmindata.t_s, float))):
             return self.elecmindata.t_s
         return None
->>>>>>> 725c164b
 
     def _check_convergence(self) -> None:
         """Set convergence flags.
