from __future__ import annotations

from pathlib import Path
from typing import TYPE_CHECKING, Any

import pytest

from pymatgen.core.units import Ha_to_eV
from pymatgen.io.jdftx.jdftxoutfile import JDFTXOutfile
from pymatgen.io.jdftx.jdftxoutfileslice import JDFTXOutfileSlice
from pymatgen.util.testing import TEST_FILES_DIR

if TYPE_CHECKING:
    from collections.abc import Callable

################################################################################
# General methods and variables
################################################################################

ex_files_dir = Path(TEST_FILES_DIR) / "io" / "jdftx" / "example_files"
dump_files_dir = Path(TEST_FILES_DIR) / "io" / "jdftx" / "new_files"


def object_hasall_known_simple(obj: Any, knowndict: dict):
    for k in knowndict:
        assert hasattr(obj, k)


def object_matchall_known_simple(obj: Any, knowndict: dict):
    for k, v in knowndict.items():
        val = getattr(obj, k)
        assert_same_value(val, v)


def assert_same_value(testval, knownval):
    if type(testval) not in [tuple, list]:
        assert isinstance(testval, type(knownval))
        if isinstance(testval, float):
            assert testval == pytest.approx(knownval)
        elif isinstance(testval, dict):
            for k in knownval:
                assert k in testval
                assert_same_value(testval[k], knownval[k])
        elif testval is None:
            assert knownval is None
        else:
            assert testval == knownval
    else:
        assert len(testval) == len(knownval)
        for i in range(len(testval)):
            assert_same_value(testval[i], knownval[i])


def assert_slices_attribute_error(
    init_meth: Callable, init_var: Any, varname: str, slicename: str, assert_2layer_error: bool = False
):
    """Assert raises AttributeError upon certain conditions for slices attribute.

    Assert that varname property inherited from object's 'slices' type class variable
    will always raise AttributeError if the 'slices' attribute is empty. If assert_2layer_error,
    also assert that that final slice does not return None for that varname.

    Parameters:
    ----------
    init_meth: callable
        The method to initialize the object with.
    init_var: Any
        The variable to initialize the object with.
    varname: str
        The name of the attribute to test.
    slicename: str
        The name of the attribute that is a list of slices.
    assert_2layer_error: bool
        If True, assert that varname will raise AttributeError if the last slice's varname is None.
        (The attribute will not accept None from the last slice)
        (If returning None is okay as long as the slices are set, set this to False)
    """
    obj = init_meth(init_var)
    getattr(obj, varname)  # No freakout here
    setattr(getattr(obj, slicename)[-1], varname, None)
    if assert_2layer_error:
        with pytest.raises(AttributeError):
            getattr(obj, varname)
    else:
        getattr(obj, varname)  # No freakout here
    setattr(obj, slicename, [])
    with pytest.raises(AttributeError):
        getattr(obj, varname)


def assert_slices_1layer_attribute_error(init_meth: Callable, init_var: Any, varname: str, slicename: str):
    assert_slices_attribute_error(init_meth, init_var, varname, slicename, assert_2layer_error=False)


def assert_slices_2layer_attribute_error(init_meth: Callable, init_var: Any, varname: str, slicename: str):
    assert_slices_attribute_error(init_meth, init_var, varname, slicename, assert_2layer_error=True)


################################################################################
# JDFTXOutfile test methods and ref/known pairs
################################################################################


def jdftxoutfile_fromfile_matches_known_simple(outfilefname: Path, knowndict: dict):
    joutfile = JDFTXOutfile.from_file(outfilefname)
    jdftxoutfile_matches_known_simple(joutfile, knowndict)
    del joutfile


def jdftxoutfile_matches_known_simple(joutfile: JDFTXOutfile, knowndict: dict):
    object_hasall_known_simple(joutfile, knowndict)
    object_matchall_known_simple(joutfile, knowndict)


# @pytest.fixture(autouse=True)
def jdftxoutfile_fromfile_matches_known(filename: Path, known: dict):
    joutfile = JDFTXOutfile.from_file(filename)
    jdftxoutfile_matches_known(joutfile, known)
    del joutfile


def jdftxoutfile_matches_known(joutfile: JDFTXOutfile, known: dict):
    assert isinstance(joutfile[-1], JDFTXOutfileSlice)
    with pytest.raises(TypeError):
        joutfile[{}]
    for listlike in (
        joutfile.atom_coords,
        joutfile.atom_coords_final,
        joutfile.atom_coords_initial,
        joutfile.atom_elements,
        joutfile.atom_elements_int,
    ):
        assert len(listlike) == known["nat"]
    assert len(joutfile.slices) == known["nSlices"]
    # Not testing values yet, just testing they dont raise errors
    assert joutfile.trajectory is not None
    assert joutfile.electronic_output is not None
    assert joutfile.structure is not None
    joutfile[-1].jstrucs = None
    assert joutfile.is_converged is None


example_sp_outfile_path = ex_files_dir / Path("example_sp.out")
example_sp_outfile_known = {
    "nat": 16,
    "nSlices": 1,
}
example_sp_outfile_known_ecomp = {
    "F": -1940.762261217305650 * Ha_to_eV,
    "TS": -0.0001776512106456 * Ha_to_eV,
    "Etot": -1940.7624388685162558 * Ha_to_eV,
    "KE": 593.1822417205943339 * Ha_to_eV,
    "Exc": -185.5577583222759870 * Ha_to_eV,
    "Epulay": 0.0000125227478554 * Ha_to_eV,
    "Enl": 174.1667582919756114 * Ha_to_eV,
    "Eloc": 29663.3545152997867262 * Ha_to_eV,
    "EH": -15284.4385436602351547 * Ha_to_eV,
    "Eewald": -16901.4696647211094387 * Ha_to_eV,
}
example_sp_outfile_known_simple = {
    "nspin": 1,
    "spintype": "no-spin",
    "broadening_type": "MP1",
    "broadening": 0.00367493,
    "truncation_type": "slab",
    "pwcut": 30 * Ha_to_eV,
    "fftgrid": (54, 54, 224),
    "kgrid": (6, 6, 1),
    "emin": -3.836283 * Ha_to_eV,
    "homo": -0.212435 * Ha_to_eV,
    "efermi": -0.209509 * Ha_to_eV,
    "lumo": -0.209424 * Ha_to_eV,
    "emax": 0.113409 * Ha_to_eV,
    "egap": 0.003011 * Ha_to_eV,
    "is_metal": True,
    "fluid": "None",
    "total_electrons": 288.0,
    "nbands": 174,
    "nat": 16,
    "t_s": 165.87,
    "iter_type": None,
    "prefix": "jdft",
    "etype": "F",
    "converged": True,
    "ecomponents": example_sp_outfile_known_ecomp,
}

example_latmin_outfile_path = ex_files_dir / Path("example_latmin.out")
example_latmin_outfile_known = {
    "nat": 8,
    "nSlices": 7,
}
example_latmin_outfile_known_ecomp = {
    "F": -246.5310423967243025 * Ha_to_eV,
    "TS": 0.0003221374940495 * Ha_to_eV,
    "Etot": -246.5307202592302644 * Ha_to_eV,
    "KE": 89.2073662863590755 * Ha_to_eV,
    "Exc": -90.7880124097588208 * Ha_to_eV,
    "Enl": -69.0117974720974559 * Ha_to_eV,
    "Eloc": -40.0429414587348518 * Ha_to_eV,
    "EH": 28.5721759138337354 * Ha_to_eV,
    "Eewald": -214.7213057123609019 * Ha_to_eV,
}
example_latmin_outfile_known_simple = {
    "nspin": 2,
    "spintype": "z-spin",
    "broadening_type": "Fermi",
    "broadening": 0.001,
    "truncation_type": "periodic",
    "pwcut": 20 * Ha_to_eV,
    "fftgrid": (28, 80, 28),
    "kgrid": (6, 2, 7),
    "emin": -1.780949 * Ha_to_eV,
    "homo": 0.704289 * Ha_to_eV,
    "efermi": 0.704399 * Ha_to_eV,
    "lumo": 0.704651 * Ha_to_eV,
    "emax": 0.949497 * Ha_to_eV,
    "egap": 0.000362 * Ha_to_eV,
    "is_metal": True,
    "fluid": "None",
    "total_electrons": 64.0,
    "nbands": 42,
    "nat": 8,
    "t_s": 314.16,
    "iter_type": "LatticeMinimize",
    "prefix": "$VAR",
    "etype": "F",
    "converged": True,
    "ecomponents": example_latmin_outfile_known_ecomp,
}

example_ionmin_outfile_path = ex_files_dir / Path("example_ionmin.out")
example_ionmin_outfile_known = {
    "nat": 41,
    "nSlices": 1,
}
example_ionmin_outfile_known_ecomp = {
    "G": -1059.062593502930213 * Ha_to_eV,
    "F": -1120.9154606162035179 * Ha_to_eV,
    "TS": 0.0014609776617570 * Ha_to_eV,
    "Etot": -1120.9139996385417817 * Ha_to_eV,
    "KE": 421.4844651353773770 * Ha_to_eV,
    "Exc": -796.7101488293942566 * Ha_to_eV,
    "Enl": -270.1618154209642739 * Ha_to_eV,
    "Eloc": -79647.5920994735934073 * Ha_to_eV,
    "EH": 39775.3166089357473538 * Ha_to_eV,
    "Eewald": 38803.1912795634780196 * Ha_to_eV,
}
example_ionmin_outfile_known_simple = {
    "nspin": 2,
    "spintype": "z-spin",
    "broadening_type": "Fermi",
    "broadening": 0.001,
    "truncation_type": "slab",
    "pwcut": 25 * Ha_to_eV,
    "fftgrid": (56, 56, 320),
    "kgrid": (4, 4, 1),
    "emin": -2.488051 * Ha_to_eV,
    "homo": -0.190949 * Ha_to_eV,
    "efermi": -0.190000 * Ha_to_eV,
    "lumo": -0.189724 * Ha_to_eV,
    "emax": -0.042437 * Ha_to_eV,
    "egap": 0.001225 * Ha_to_eV,
    "is_metal": False,  # Oh god oh god oh god
    "fluid": "LinearPCM",
    "total_electrons": 325.541406,
    "nbands": 195,
    "nat": 41,
    "t_s": 2028.57,
    "iter_type": "IonicMinimize",
    "prefix": "$VAR",
    "etype": "G",
    "converged": True,
    "ecomponents": example_ionmin_outfile_known_ecomp,
}

noeigstats_outfile_path = ex_files_dir / Path("noeigstats.out")
noeigstats_outfile_known_simple = {
    "mu": -0.050095169 * Ha_to_eV,
    "efermi": -0.050095169 * Ha_to_eV,
}

<<<<<<< HEAD
etot_etype_outfile_path = ex_files_dir / Path("etot_etype.out")
etot_etype_outfile_known_simple = {
    "e": -17.265553748795949 * Ha_to_eV,
    "elec_grad_k": 2.991e-07,
=======

problem2_outfile_path = ex_files_dir / Path("problem2.out")
problem2_outfile_known_simple = {
    "mu": 0.464180124 * Ha_to_eV,
}

etot_etype_outfile_path = ex_files_dir / Path("etot_etype.out")
etot_etype_outfile_known_simple = {
    "mu": 0 * Ha_to_eV,
>>>>>>> 71d57679
}<|MERGE_RESOLUTION|>--- conflicted
+++ resolved
@@ -280,20 +280,13 @@
     "efermi": -0.050095169 * Ha_to_eV,
 }
 
-<<<<<<< HEAD
+problem2_outfile_path = ex_files_dir / Path("problem2.out")
+problem2_outfile_known_simple = {
+    "mu": 0.464180124 * Ha_to_eV,
+}
+
 etot_etype_outfile_path = ex_files_dir / Path("etot_etype.out")
 etot_etype_outfile_known_simple = {
     "e": -17.265553748795949 * Ha_to_eV,
     "elec_grad_k": 2.991e-07,
-=======
-
-problem2_outfile_path = ex_files_dir / Path("problem2.out")
-problem2_outfile_known_simple = {
-    "mu": 0.464180124 * Ha_to_eV,
-}
-
-etot_etype_outfile_path = ex_files_dir / Path("etot_etype.out")
-etot_etype_outfile_known_simple = {
-    "mu": 0 * Ha_to_eV,
->>>>>>> 71d57679
 }